--- conflicted
+++ resolved
@@ -20,12 +20,7 @@
     echo "Failed to find tower source tree, map your development tree volume"
 fi
 
-<<<<<<< HEAD
-rm -rf /tower_devel/ansible_tower.egg-info
-cp -R /tmp/ansible_tower.egg-info /tower_devel/
-=======
 cp -nR /tmp/ansible_tower.egg-info /tower_devel/ || true
->>>>>>> edabf23c
 
 # Check if we need to build dependencies
 if [ -f "awx/lib/.deps_built" ]; then
