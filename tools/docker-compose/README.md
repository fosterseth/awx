# Docker Compose for Development

## Getting started

### Clone the repo

If you have not already done so, you will need to clone, or create a local copy, of the [AWX repo](https://github.com/ansible/awx). We generally recommend that you view the releases page:

https://github.com/ansible/awx/releases/latest

...and clone the latest stable tag, e.g.,

`git clone -b x.y.z https://github.com/ansible/awx.git`

Please note that deploying from `HEAD` (or the latest commit) is **not** stable, and that if you want to do this, you should proceed at your own risk.

For more on how to clone the repo, view [git clone help](https://git-scm.com/docs/git-clone).

Once you have a local copy, run the commands in the following sections from the root of the project tree.

## Overview

Here are the main `make` targets:

- `docker-compose-build` - used for building the development image, which is used by the `docker-compose` target
- `docker-compose` - make target for development, passes awx_devel image and tag

Notable files:

<<<<<<< HEAD
- `tools/docker-compose/inventory` file - used to configure the AWX development environment.
=======
- `tools/docker-compose/inventory` file - used to configure the local AWX development deployment
>>>>>>> 7dbf5f71
- `migrate.yml` - playbook for migrating data from Local Docker to the Development Environment

### Prerequisites

- [Docker](https://docs.docker.com/engine/installation/) on the host where AWX will be deployed. After installing Docker, the Docker service must be started (depending on your OS, you may have to add the local user that uses Docker to the `docker` group, refer to the documentation for details)
- [docker-compose](https://pypi.org/project/docker-compose/) Python module.
  - This also installs the `docker` Python module, which is incompatible with [`docker-py`](https://pypi.org/project/docker-py/). If you have previously installed `docker-py`, please uninstall it.
- [Docker Compose](https://docs.docker.com/compose/install/).
- [Ansible](https://docs.ansible.com/ansible/latest/installation_guide/intro_installation.html) will need to be installed as we use it to template files needed for the docker-compose.
- OpenSSL.

### Tested Operating Systems

The docker-compose development environment is regularly used and should work on x86_64 systems running:

- Fedora (maintained versions)
- Ubuntu LTS (18, 20)
- Red Hat Enterprise Linux 8, CentOS Stream 8
- macOS 11

Use on other platforms is untested, and may require local changes.

## Configuration

In the [`inventory` file](./inventory), set your `pg_password`, `broadcast_websocket_secret`, `secret_key`, and any other settings you need for your deployment.

AWX requires access to a PostgreSQL database, and by default, one will be created and deployed in a container, and data will be persisted to a docker volume. When the container is stopped, the database files will still exist in the docker volume. An external database can be used by setting the `pg_host`, `pg_hostname`, and `pg_username`.

> If you are coming from a Local Docker installation of AWX, consider migrating your data first, see the [data migration section](#migrating-data-from-local-docker) below.

## Starting the Development Environment

### Build the Image

The AWX base container image (defined in the Dockerfile templated from [Dockerfile.j2](./../ansible/roles/dockerfile/templates/Dockerfile.j2)) contains basic OS dependencies and symbolic links into the development environment that make running the services easy.

Run the following to build the image:

```bash
$ make docker-compose-build
```

> The image will need to be rebuilt if there are any changes to Dockerfile.j2 or any of the files used by the templated Dockerfile.

Once the build completes, you will have a `ansible/awx_devel` image in your local image cache. Use the `docker images` command to view it, as follows:

```bash
(host)$ docker images

REPOSITORY                                   TAG                 IMAGE ID            CREATED             SIZE
ansible/awx_devel                            latest              ba9ec3e8df74        26 minutes ago      1.42GB
```

> By default, this image will be tagged with your branch name. You can specify a custom tag by setting an environment variable, for example: `DEVEL_IMAGE_NAME=quay.io/your_user/awx_devel:17.0.1`

#### Customizing the Receptor Image

By default, the development environment will use the `devel` image from receptor.
This is used directly in `docker-compose.yml` for the hop nodes.
The receptor binary is also copied over to the main awx_devel image, used in all other AWX nodes.

Because of this, the `RECEPTOR_IMAGE` environment variable must be set when running
both docker-compose-build and docker-compose in order to use the correct receptor in all containers.

If you need to create a new receptor image, you can check out receptor and build it like this:

```bash
CONTAINERCMD=docker TAG=quay.io/ansible/receptor:release_1.1 make container
```

Then that can be used by AWX like this:

```bash
export RECEPTOR_IMAGE=quay.io/ansible/receptor:release_1.1
make docker-compose-build
make docker-compose
```

### Run AWX

##### Start the containers

Run the awx, postgres and redis containers. This utilizes the image built in the previous step, and will automatically start all required services and dependent containers. Once the containers launch, your session will be attached to the awx container, and you'll be able to watch log messages and events in real time. You will see messages from Django and the front end build process.

```bash
$ make docker-compose
```

> The make target assumes that the image you built is tagged with your current branch. This allows you to build images for different contexts or branches. When starting the containers, you can choose a specific branch by setting `COMPOSE_TAG=<branch name> `in your environment. For example, you might be working in a feature branch, but you want to run the containers using the devel image you built previously. To do that, start the containers using the following command: `$ COMPOSE_TAG=devel make docker-compose`

> For running docker-compose detached mode, start the containers using the following command: `$ make docker-compose COMPOSE_UP_OPTS=-d`


##### _(alternative method)_ Spin up a development environment with customized mesh node cluster

With the introduction of Receptor, a cluster (of containers) with execution nodes and a hop node can be created by the docker-compose Makefile target.
By default, it will create 1 hybrid node, 1 hop node, and 2 execution nodes.
You can switch the type of AWX nodes between hybrid and control with this syntax.

```
MAIN_NODE_TYPE=control COMPOSE_TAG=devel make docker-compose
```

Running the above command will create a cluster of 1 control node, 1 hop node, and 2 execution nodes.

The number of nodes can be changed:

```
CONTROL_PLANE_NODE_COUNT=2 EXECUTION_NODE_COUNT=3 COMPOSE_TAG=devel make docker-compose
```

This will spin up a topology represented below.
(names are the receptor node names, which differ from the AWX Instance names and network address in some cases)

```
                                            ┌──────────────┐
                                            │              │
┌──────────────┐                 ┌──────────┤  receptor-1  │
│              │                 │          │              │
│    awx_1     │◄──────────┐     │          └──────────────┘
│              │           │     ▼
└──────┬───────┘    ┌──────┴───────┐        ┌──────────────┐
       │            │              │        │              │
       │            │ receptor-hop │◄───────┤  receptor-2  │
       ▼            │              │        │              │
┌──────────────┐    └──────────────┘        └──────────────┘
│              │                 ▲
│    awx_2     │                 │          ┌──────────────┐
│              │                 │          │              │
└──────────────┘                 └──────────┤  receptor-3  │
                                            │              │
                                            └──────────────┘
```

All execution (`receptor-*`) nodes connect to the hop node.
Only the `awx_1` node connects to the hop node out of the AWX cluster.
`awx_1` connects to `awx_2`, fulfilling the requirement that the AWX cluster is fully connected.

For example, if a job is launched with `awx_2` as the `controller_node` and `receptor-3` as the `execution_node`,
then `awx_2` communicates to `receptor-3` via `awx_1` and then `receptor-hop`.


##### Wait for migrations to complete

The first time you start the environment, database migrations need to run in order to build the PostgreSQL database. It will take few moments, but eventually you will see output in your terminal session that looks like the following:

```bash
awx_1        | Operations to perform:
awx_1        |   Synchronize unmigrated apps: solo, api, staticfiles, debug_toolbar, messages, channels, django_extensions, ui, rest_framework, polymorphic
awx_1        |   Apply all migrations: sso, taggit, sessions, sites, kombu_transport_django, social_auth, contenttypes, auth, conf, main
awx_1        | Synchronizing apps without migrations:
awx_1        |   Creating tables...
awx_1        |     Running deferred SQL...
awx_1        |   Installing custom SQL...
awx_1        | Running migrations:
awx_1        |   Rendering model states... DONE
awx_1        |   Applying contenttypes.0001_initial... OK
awx_1        |   Applying contenttypes.0002_remove_content_type_name... OK
awx_1        |   Applying auth.0001_initial... OK
...
```

##### Clean and build the UI

```bash
$ docker exec tools_awx_1 make clean-ui ui-devel
```

See [the ui development documentation](../../awx/ui/README.md) for more information on using the frontend development, build, and test tooling.

Once migrations are completed and the UI is built, you can begin using AWX. The UI can be reached in your browser at `https://localhost:8043/#/home`, and the API can be found at `https://localhost:8043/api/v2`.

##### Create an admin user

Before you can log into AWX, you need to create an admin user. With this user you will be able to create more users, and begin configuring the server. From within the container shell, run the following command:

```bash
$ docker exec -ti tools_awx_1 awx-manage createsuperuser
```

> Remember the username and password, as you will use them to log into the web interface for the first time.

##### Load demo data

Optionally, you may also want to load some demo data. This will create a demo project, inventory, and job template.

```bash
$ docker exec tools_awx_1 awx-manage create_preload_data
```

> This information will persist in the database running in the `tools_postgres_1` container, until the container is removed. You may periodically need to recreate
> this container, and thus the database, if the database schema changes in an upstream commit.

## Migrating Data from Local Docker

If you are migrating data from a Local Docker installation (17.0.1 and prior), you can
migrate your data to the development environment via the migrate.yml playbook using the steps described [here](./docs/data_migration.md).

## Upgrading the Development Environment

Upgrading AWX involves checking out the new source code and re-running the make target. Download a newer release from [https://github.com/ansible/awx/releases](https://github.com/ansible/awx/releases) and re-populate the inventory file with your customized variables.

After updating the inventory file with any custom values, run the make target from the root of your AWX clone.

```bash
$ make docker-compose
```

## Extras

- [Start a shell](#start-a-shell)
- [Start AWX from the container shell](#start-awx-from-the-container-shell)
- [Using Logstash](./docs/logstash.md)
- [Start a Cluster](#start-a-cluster)
- [Start with Minikube](#start-with-minikube)
- [Keycloak Integration](#keycloak-integration)
- [OpenLDAP Integration](#openldap-integration)
- [Splunk Integration](#splunk-integration)

### Start a Shell

To run `awx-manage` commands and modify things inside the container, you will want to start a shell session on the _awx_ container. In a new terminal session, use the `docker exec` command to start the shell session:

```bash
(host)$ docker exec -it tools_awx_1 bash
```

This creates a session in the _awx_ containers, just as if you were using `ssh`, and allows you execute commands within the running container.

### Start AWX from the container shell

Often times you'll want to start the development environment without immediately starting all of the services in the _awx_ container, and instead be taken directly to a shell. You can do this with the following:

```bash
(host)$ make docker-compose-test
```

Using `docker exec`, this will create a session in the running _awx_ container, and place you at a command prompt, where you can run shell commands inside the container.

If you want to start and use the development environment, you'll first need to bootstrap it by running the following command:

```bash
(container)# /usr/bin/bootstrap_development.sh
```

The above will do all the setup tasks, including running database migrations, so it may take a couple minutes. Once it's done it
will drop you back to the shell.

In order to launch all developer services:

```bash
(container)# /usr/bin/launch_awx.sh
```

`launch_awx.sh` also calls `bootstrap_development.sh` so if all you are doing is launching the supervisor to start all services, you don't
need to call `bootstrap_development.sh` first.

### Start a Cluster

Certain features or bugs are only applicable when running a cluster of AWX nodes. To bring up a 3 node cluster development environment simply run the below command.

```bash
(host)$ CONTROL_PLANE_NODE_COUNT=3 make docker-compose
```

`CONTROL_PLANE_NODE_COUNT` is configurable and defaults to 1, effectively a non-clustered AWX.

Note that you may see multiple messages of the form `2021-03-04 20:11:47,666 WARNING [-] awx.main.wsbroadcast Connection from awx_2 to awx_5 failed: 'Cannot connect to host awx_5:8013 ssl:False [Name or service not known]'.`. This can happen when you bring up a cluster of many nodes, say 10, then you bring up a cluster of less nodes, say 3. In this example, there will be 7 `Instance` records in the database that represent AWX instances. The AWX development environment mimics the VM deployment (vs. kubernetes) and expects the missing nodes to be brought back to healthy by the admin. The warning message you are seeing is all of the AWX nodes trying to connect the websocket backplane. You can manually delete the `Instance` records from the database i.e. `Instance.objects.get(hostname='awx_9').delete()` to stop the warnings.

### Start with Minikube

To bring up a 1 node AWX + minikube that is accessible from AWX run the following.

```bash
(host)$ make docker-compose-container-group
```

Alternatively, you can set the env var `MINIKUBE_CONTAINER_GROUP=true` to use the default dev env bring up. his way you can use other env flags like the cluster node count.

```bash
(host)$ MINIKUBE_CONTAINER_GROUP=true make docker-compose
```

If you want to clean all things once your are done, you can do:

```bash
(host)$ make docker-compose-container-group-clean
```

### Keycloak Integration
Keycloak is a SAML provider and can be used to test AWX social auth. This section describes how to build a reference Keycloak instance and plumb it with AWX for testing purposes.

First, be sure that you have the awx.awx collection installed by running `make install_collection`.
Next, make sure you have your containers running by running `make docker-compose`.

Note: The following instructions assume we are using the built-in postgres database container. If you are not using the internal database you can use this guide as a reference, updating the database fields as required for your connection.

We are now ready to run two one time commands to build and pre-populate the Keycloak database.

The first one time command will be creating a Keycloak database in your postgres database by running:
```bash
docker exec tools_postgres_1 /usr/bin/psql -U awx --command "create database keycloak with encoding 'UTF8';"
```

After running this command the following message should appear and you should be returned to your prompt:
```base
CREATE DATABASE
```

The second one time command will be to start a Keycloak container to build our admin user; be sure to set pg_username and pg_password to work for you installation. Note: the command below set the username as admin with a password of admin, you can change this if you want. Also, if you are using your own container or have changed the pg_username please update the command accordingly.
```bash
PG_PASSWORD=`cat tools/docker-compose/_sources/secrets/pg_password.yml  | cut -f 2 -d \'`
docker run --rm -e KEYCLOAK_USER=admin -e KEYCLOAK_PASSWORD=admin --net=_sources_default \
           -e DB_VENDOR=postgres -e DB_ADDR=postgres -e DB_DATABASE=keycloak -e DB_USER=awx -e DB_PASSWORD=${PG_PASSWORD} \
           quay.io/keycloak/keycloak:15.0.2
```

Once you see a message like: `WFLYSRV0051: Admin console listening on http://127.0.0.1:9990` you can stop the container.

Now that we have performed the one time setup anytime you want to run a Keycloak instance alongside AWX we can start docker-compose with the KEYCLOAK option to get a Keycloak instance with the command:
```bash
KEYCLOAK=true make docker-compose
```

Go ahead and stop your existing docker-compose run and restart with Keycloak before proceeding to the next steps.

Once the containers come up a new port (8443) should be exposed and the Keycloak interface should be running on that port. Connect to this through a url like `https://localhost:8443` to confirm that Keycloak has stared. If you wanted to login and look at Keycloak itself you could select the "Administration console" link and log into the UI the username/password set in the previous `docker run` command. For more information about Keycloak and links to their documentation see their project at https://github.com/keycloak/keycloak.

Now we are ready to configure and plumb Keycloak with AWX. To do this we have provided a playbook which will:
* Create a certificate for data exchange between Keycloak and AWX.
* Create a realm in Keycloak with a client for AWX and 3 users.
* Backup and configure the SMAL adapter in AWX. NOTE: the private key of any existing SAML adapters can not be backed up through the API, you need a DB backup to recover this.

Before we can run the playbook we need to understand that SAML works by sending redirects between AWX and Keycloak through the browser. Because of this we have to tell both AWX and Keycloak how they will construct the redirect URLs. On the Keycloak side, this is done within the realm configuration and on the AWX side its done through the SAML settings. The playbook requires a variable called `container_reference` to be set. The container_reference variable needs to be how your browser will be able to talk to the running containers.  Here are some examples of how to choose a proper container_reference.
* If you develop on a mac which runs a Fedora VM which has AWX running within that and the browser you use to access AWX runs on the mac. The the VM with the container has its own IP that is mapped to a name like `tower.home.net`. In this scenario your "container_reference" could be either the IP of the VM or the tower.home.net friendly name.
* If you are on a Fedora work station running AWX and also using a browser on your workstation you could use localhost, your work stations IP or hostname as the container_reference.

In addition to container_reference, there are some additional variables which you can override if you need/choose to do so. Here are their names and default values:
```yaml
    keycloak_user: admin
    keycloak_pass: admin
    cert_subject:  "/C=US/ST=NC/L=Durham/O=awx/CN="
```

* keycloak_(user|pass) need to change if you modified the user when starting the initial container above.
* cert_subject will be the subject line of the certificate shared between AWX and keycloak you can change this if you like or just use the defaults.

To override any of the variables above you can add more `-e` arguments to the playbook run below. For example, if you simply need to change the `keycloak_pass` add the argument `-r keycloak_pass=my_secret_pass` to the next command.

In addition, you may need to override the username or password to get into your AWX instance. We log into AWX in order to read and write the SAML settings. This can be done in several ways because we are using the awx.awx collection. The easiest way is to set environment variables such as `CONTROLLER_USERNAME`. See the awx.awx documentation for more information on setting environment variables. In the example provided below we are showing an example of specifying a username/password for authentication.

Now that we have all of our variables covered we can run the playbook like:
```bash
export CONTROLLER_USERNAME=<your username>
export CONTROLLER_PASSWORD=<your password>
ansible-playbook tools/docker-compose/ansible/plumb_keycloak.yml -e container_reference=<your container_reference here>
```

Once the playbook is done running SAML should now be setup in your development environment. This realm has three users with the following username/passwords:
1. awx_unpriv:unpriv123
2. awx_admin:admin123
3. awx_auditor:audit123

The first account is a normal user. The second account has the attribute is_superuser set in Keycloak so will be a super user in AWX. The third account has the is_system_auditor attribute in Keycloak so it will be a system auditor in AWX. To log in with one of these Keycloak users go to the AWX login screen and click the small "Sign In With SAML Keycloak" button at the bottom of the login box.

### OpenLDAP Integration

OpenLDAP is an LDAP provider that can be used to test AWX with LDAP integration. This section describes how to build a reference OpenLDAP instance and plumb it with your AWX for testing purposes.

First, be sure that you have the awx.awx collection installed by running `make install_collection`.

Anytime you want to run an OpenLDAP instance alongside AWX we can start docker-compose with the LDAP option to get an LDAP instance with the command:
```bash
LDAP=true make docker-compose
```

Once the containers come up two new ports (389, 636) should be exposed and the LDAP server should be running on those ports. The first port (389) is non-SSL and the second port (636) is SSL enabled. 

Now we are ready to configure and plumb OpenLDAP with AWX. To do this we have provided a playbook which will:
* Backup and configure the LDAP adapter in AWX. NOTE: this will back up your existing settings but the password fields can not be backed up through the API, you need a DB backup to recover this.

Note: The default configuration will utilize the non-tls connection. If you want to use the tls configuration you will need to work through TLS negotiation issues because the LDAP server is using a self signed certificate.

Before we can run the playbook we need to understand that LDAP will be communicated to from within the AWX container. Because of this, we have to tell AWX how to route traffic to the LDAP container through the `LDAP Server URI` settings. The playbook requires a variable called container_reference to be set. The container_reference variable needs to be how your AWX container will be able to talk to the LDAP container. See the SAML section for some examples for how to select a `container_reference`.

Once you have your container reference you can run the playbook like:
```bash
export CONTROLLER_USERNAME=<your username>
export CONTROLLER_PASSWORD=<your password>
ansible-playbook tools/docker-compose/ansible/plumb_ldap.yml -e container_reference=<your container_reference here>
```


Once the playbook is done running LDAP should now be setup in your development environment. This realm has four users with the following username/passwords:
1. awx_ldap_unpriv:unpriv123
2. awx_ldap_admin:admin123
3. awx_ldap_auditor:audit123
4. awx_ldap_org_admin:orgadmin123

The first account is a normal user. The second account will be a super user in AWX. The third account will be a system auditor in AWX. The fourth account is an org admin. All users belong to an org called "LDAP Organization". To log in with one of these users go to the AWX login screen enter the username/password. 


### Splunk Integration

Splunk is a log aggregation tool that can be used to test AWX with external logging integration. This section describes how to build a reference Splunk instance and plumb it with your AWX for testing purposes.

First, be sure that you have the awx.awx collection installed by running `make install_collection`.

Next, install the splunk.es collection by running `ansible-galaxy collection install splunk.es`.

Anytime you want to run a Splunk instance alongside AWX we can start docker-compose with the SPLUNK option to get a Splunk instance with the command:
```bash
SPLUNK=true make docker-compose
```

Once the containers come up three new ports (8000, 8089 and 9199) should be exposed and the Splunk server should be running on some of those ports (the 9199 will be created later by the plumbing playbook). The first port (8000) is the non-SSL admin port and you can log into splunk with the credentials admin/splunk_admin. The url will be like http://<server>:8000/ this will be referenced below. The 8089 is the API port that the ansible modules will use to connect to and configure splunk. The 9199 port will be used to construct a TCP listener in Splunk that AWX will forward messages to.

Once the containers are up we are ready to configure and plumb Splunk with AWX. To do this we have provided a playbook which will:
* Backup and configure the External Logging adapter in AWX. NOTE: this will back up your existing settings but the password fields can not be backed up through the API, you need a DB backup to recover this.
* Create a TCP port in Splunk for log forwarding

For routing traffic between AWX and Splunk we will use the internal docker compose network. The `Logging Aggregator` will be configured using the internal network machine name of `splunk`. 

Once you have have the collections installed (from above) you can run the playbook like:
```bash
export CONTROLLER_USERNAME=<your username>
export CONTROLLER_PASSWORD=<your password>
ansible-playbook tools/docker-compose/ansible/plumb_splunk.yml
```

Once the playbook is done running Splunk should now be setup in your development environment. You can log into the admin console (see above for username/password) and click on "Searching and Reporting" in the left hand navigation. In the search box enter `source="http:tower_logging_collections"` and click search.


### Prometheus and Grafana integration

Prometheus is a metrics collecting tool, and we support prometheus formatted data at the `api/v2/metrics` endpoint.

1. Change the `username` and `password` in `tools/prometheus/prometheus.yml`. You can also change the scrape interval.
2. (optional) if you are in a clustered environment, you can change the target to `haproxy:8043` so that the incoming prometheus requests go through the load balancer. Leaving it set to `awx1` also works.
3. run `make prometheus`
4. navigate to `http://localhost:9090/targets` and check that the metrics endpoint State is Up.
5. Click the Graph tab, start typing a metric name, or use the Open metrics explorer button to find a metric to display (next to `Execute` button)

Prometheus can display basic graphs of your data, but it is minimal. Often Prometheus is paired with an app like Grafana for better visualization features.

1. `make grafana` to run a local docker grafana instance.
2. Navigate to `http://localhost:3001`. Sign in, using `admin` for both username and password.
4. Now you can create a dashboard and add panels for whichever metrics you like.<|MERGE_RESOLUTION|>--- conflicted
+++ resolved
@@ -27,11 +27,7 @@
 
 Notable files:
 
-<<<<<<< HEAD
 - `tools/docker-compose/inventory` file - used to configure the AWX development environment.
-=======
-- `tools/docker-compose/inventory` file - used to configure the local AWX development deployment
->>>>>>> 7dbf5f71
 - `migrate.yml` - playbook for migrating data from Local Docker to the Development Environment
 
 ### Prerequisites
