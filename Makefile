PYTHON=python
SITELIB=$(shell $(PYTHON) -c "from distutils.sysconfig import get_python_lib; print get_python_lib()")
OFFICIAL ?= no
PACKER ?= packer
GRUNT ?= $(shell [ -t 0 ] && echo "grunt" || echo "grunt --no-color")
TESTEM ?= ./node_modules/.bin/testem
BROCCOLI_BIN ?= ./node_modules/.bin/broccoli
MOCHA_BIN ?= ./node_modules/.bin/mocha
NODE ?= node
DEPS_SCRIPT ?= packaging/offline/deps.py
AW_REPO_URL ?= "http://releases.ansible.com/ansible-tower"

CLIENT_TEST_DIR ?= build_test

# Get the branch information from git
GIT_DATE := $(shell git log -n 1 --format="%ai")
DATE := $(shell date -u +%Y%m%d%H%M)

NAME = ansible-tower
VERSION = $(shell $(PYTHON) -c "from awx import __version__; print(__version__.split('-')[0])")
GIT_REMOTE_URL = $(shell git config --get remote.origin.url)
BUILD = 0.git$(DATE)
ifeq ($(OFFICIAL),yes)
    RELEASE ?= 1
else
    RELEASE ?= $(BUILD)
endif

# Allow AMI license customization
AWS_INSTANCE_COUNT ?= 0

# GPG signature parameters (BETA key not yet used)
GPG_RELEASE = 442667A9
GPG_BETA = D7B00447
GPG_RELEASE_FILE = RPM-GPG-KEY-ansible-release
GPG_BETA_FILE = RPM-GPG-KEY-ansible-beta

# Determine GPG key for RPM signing
ifeq ($(OFFICIAL),yes)
    GPG_KEY = $(GPG_RELEASE)
    GPG_FILE = $(GPG_RELEASE_FILE)
endif

# TAR build parameters
ifeq ($(OFFICIAL),yes)
    SETUP_TAR_NAME=$(NAME)-setup-$(VERSION)
    SDIST_TAR_NAME=$(NAME)-$(VERSION)
    PACKER_BUILD_OPTS=-var-file=vars-release.json
else
    SETUP_TAR_NAME=$(NAME)-setup-$(VERSION)-$(BUILD)
    SDIST_TAR_NAME=$(NAME)-$(VERSION)-$(BUILD)
    PACKER_BUILD_OPTS=-var-file=vars-nightly.json
endif
SDIST_TAR_FILE=$(SDIST_TAR_NAME).tar.gz
SETUP_TAR_FILE=$(SETUP_TAR_NAME).tar.gz
SETUP_TAR_LINK=$(NAME)-setup-latest.tar.gz

# DEB build parameters
DEBUILD_BIN ?= debuild
DEBUILD_OPTS = --source-option="-I"
DPUT_BIN ?= dput
DPUT_OPTS ?=
ifeq ($(OFFICIAL),yes)
    DEB_DIST ?= stable
    # Sign OFFICIAL builds using 'DEBSIGN_KEYID'
    # DEBSIGN_KEYID is required when signing
    ifneq ($(DEBSIGN_KEYID),)
        DEBUILD_OPTS += -k$(DEBSIGN_KEYID)
    endif
else
    DEB_DIST ?= unstable
    # Do not sign development builds
    DEBUILD_OPTS += -uc -us
    DPUT_OPTS += -u
endif
DEBUILD = $(DEBUILD_BIN) $(DEBUILD_OPTS)
DEB_PPA ?= reprepro
DEB_ARCH ?= amd64

# RPM build parameters
RPM_SPECDIR= packaging/rpm
RPM_SPEC = $(RPM_SPECDIR)/$(NAME).spec
RPM_DIST ?= $(shell rpm --eval '%{?dist}' 2>/dev/null)
RPM_ARCH ?= $(shell rpm --eval '%{_arch}' 2>/dev/null)
RPM_NVR = $(NAME)-$(VERSION)-$(RELEASE)$(RPM_DIST)
MOCK_BIN ?= mock
MOCK_CFG ?=

<<<<<<< HEAD
=======
# Offline TAR build parameters
DIST = $(shell echo $(RPM_DIST) | sed -e 's|^\.\(el\)\([0-9]\).*|\1|')
DIST_MAJOR = $(shell echo $(RPM_DIST) | sed -e 's|^\.\(el\)\([0-9]\).*|\2|')
DIST_FULL = $(DIST)$(DIST_MAJOR)
OFFLINE_TAR_NAME = $(NAME)-offline-$(DIST_FULL)-$(VERSION)-$(RELEASE)
OFFLINE_TAR_FILE = $(OFFLINE_TAR_NAME).tar.gz
OFFLINE_TAR_LINK = $(NAME)-offline-$(DIST_FULL)-latest.tar.gz

DISTRO := $(shell . /etc/os-release 2>/dev/null && echo $${ID} || echo redhat)
ifeq ($(DISTRO),ubuntu)
    SETUP_INSTALL_ARGS = --skip-build --no-compile --root=$(DESTDIR) -v --install-layout=deb
else
    SETUP_INSTALL_ARGS = --skip-build --no-compile --root=$(DESTDIR) -v
endif

.DEFAULT_GOAL := build

>>>>>>> 2ecbb07a
.PHONY: clean rebase push requirements requirements_dev requirements_jenkins \
	real-requirements real-requirements_dev real-requirements_jenkins \
	develop refresh adduser syncdb migrate dbchange dbshell runserver celeryd \
	receiver test test_coverage coverage_html ui_analysis_report test_jenkins dev_build \
	release_build release_clean sdist rpmtar mock-rpm mock-srpm rpm-sign \
	devjs minjs testjs testjs_ci node-tests browser-tests jshint ngdocs sync_ui \
	deb deb-src debian reprepro setup_tarball \
<<<<<<< HEAD
	virtualbox-ovf virtualbox-centos-7 virtualbox-centos-6
=======
	virtualbox-ovf virtualbox-centos-7 virtualbox-centos-6 \
	clean-offline setup_offline_tarball
>>>>>>> 2ecbb07a

# Remove setup build files
clean-tar:
	rm -rf tar-build

# Remove rpm build files
clean-rpm:
	rm -rf rpm-build

# Remove debian build files
clean-deb:
	rm -rf deb-build reprepro

# Remove grunt build files
clean-grunt:
	rm -f package.json Gruntfile.js Brocfile.js bower.json
	rm -rf node_modules

# Remove UI build files
clean-ui:
	rm -rf DEBUG
	rm -rf awx/ui/build_test
	rm -rf awx/ui/static/
	rm -rf awx/ui/dist

# Remove packer artifacts
clean-packer:
	rm -rf packer_cache
	rm -rf packaging/packer/packer_cache
	rm -rf packaging/packer/output-virtualbox-iso/
	rm -f packaging/packer/ansible-tower-*.box
	rm -rf packaging/packer/ansible-tower*-ova
	rm -f Vagrantfile

clean-offline:
	rm -rf offline-tar-build

# Remove temporary build files, compiled Python files.
<<<<<<< HEAD
clean: clean-rpm clean-deb clean-grunt clean-ui clean-tar clean-packer
=======
clean: clean-rpm clean-deb clean-grunt clean-ui clean-tar clean-packer clean-offline
>>>>>>> 2ecbb07a
	rm -rf awx/lib/site-packages
	rm -rf dist/*
	rm -rf build $(NAME)-$(VERSION) *.egg-info
	find . -type f -regex ".*\.py[co]$$" -delete

# Fetch from origin, rebase local commits on top of origin commits.
rebase:
	git pull --rebase origin master

# Push changes to origin.
push:
	git push origin master

# Install runtime, development and jenkins requirements
<<<<<<< HEAD
requirements requirements_dev requirements_jenkins: %: real-% awx/lib/site-packages/oslo/__init__.py awx/lib/site-packages/dogpile/__init__.py

# Create missing __init__.py files
awx/lib/site-packages/%/__init__.py:
	touch $@

# Install third-party requirements needed for development environment.
real-requirements:
	pip install -r requirements/requirements.txt --target awx/lib/site-packages/ --ignore-installed

real-requirements_dev:
	pip install -r requirements/requirements_dev.txt --target awx/lib/site-packages/ --ignore-installed

# Install third-party requirements needed for running unittests in jenkins
real-requirements_jenkins: real-requirements
=======
requirements requirements_dev requirements_jenkins: %: real-%

# Install third-party requirements needed for development environment.
# NOTE:
#  * --target is only supported on newer versions of pip
#  * https://github.com/pypa/pip/issues/3056 - the workaround is to override the `install-platlib`
#  * --user (in conjunction with PYTHONUSERBASE="awx" may be a better option
#  * --target implies --ignore-installed
real-requirements:
	pip install -r requirements/requirements.txt --target awx/lib/site-packages/ --install-option="--install-platlib=\$$base/lib/python"

real-requirements_dev:
	pip install -r requirements/requirements_dev.txt --target awx/lib/site-packages/ --install-option="--install-platlib=\$$base/lib/python"

# Install third-party requirements needed for running unittests in jenkins
real-requirements_jenkins:
>>>>>>> 2ecbb07a
	pip install -r requirements/requirements_jenkins.txt
	npm install csslint jshint

# "Install" ansible-tower package in development mode.
develop:
	@if [ "$(VIRTUAL_ENV)" ]; then \
	    pip uninstall -y awx; \
	    $(PYTHON) setup.py develop; \
	else \
	    sudo pip uninstall -y awx; \
	    sudo $(PYTHON) setup.py develop; \
	fi

version_file:
	mkdir -p /var/lib/awx/
	python -c "import awx as awx; print awx.__version__" > /var/lib/awx/.tower_version

# Do any one-time init tasks.
init:
	@if [ "$(VIRTUAL_ENV)" ]; then \
	    awx-manage register_instance --primary --hostname=127.0.0.1; \
	else \
	    sudo awx-manage register_instance --primary --hostname=127.0.0.1; \
	fi

# Refresh development environment after pulling new code.
refresh: clean requirements_dev version_file develop migrate

# Create Django superuser.
adduser:
	$(PYTHON) manage.py createsuperuser

# Create initial database tables (excluding migrations).
syncdb:
	$(PYTHON) manage.py syncdb --noinput

# Create database tables and apply any new migrations.
migrate: syncdb
	$(PYTHON) manage.py migrate --noinput

# Run after making changes to the models to create a new migration.
dbchange:
	$(PYTHON) manage.py schemamigration main v14_changes --auto

# access database shell, asks for password
dbshell:
	sudo -u postgres psql -d awx-dev

server_noattach:
	tmux new-session -d -s tower 'exec make runserver'
	tmux rename-window 'Tower'
	tmux select-window -t tower:0
	tmux split-window -v 'exec make celeryd'
	tmux split-window -h 'exec make taskmanager'
	tmux new-window 'exec make receiver'
	tmux select-window -t tower:1
	tmux rename-window 'Extra Services'
	tmux split-window -v 'exec make socketservice'
	tmux split-window -h 'exec make factcacher'

server: server_noattach
	tmux -2 attach-session -t tower

# Use with iterm2's native tmux protocol support
servercc: server_noattach
	tmux -2 -CC attach-session -t tower

# Alternate approach to tmux to run all development tasks specified in
# Procfile.  https://youtu.be/OPMgaibszjk
honcho:
	honcho start

# Run the built-in development webserver (by default on http://localhost:8013).
runserver:
	$(PYTHON) manage.py runserver

# Run to start the background celery worker for development.
celeryd:
	$(PYTHON) manage.py celeryd -l DEBUG -B --autoscale=20,2 -Ofair

# Run to start the zeromq callback receiver
receiver:
	$(PYTHON) manage.py run_callback_receiver

taskmanager:
	$(PYTHON) manage.py run_task_system

socketservice:
	$(PYTHON) manage.py run_socketio_service

factcacher:
	$(PYTHON) manage.py run_fact_cache_receiver

reports:
	mkdir -p $@

pep8: reports
	@(set -o pipefail && $@ | tee reports/$@.report)

flake8: reports
	@$@ --output-file=reports/$@.report

pyflakes: reports
	@(set -o pipefail && $@ | tee reports/$@.report)

pylint: reports
	@(set -o pipefail && $@ | reports/$@.report)

check: flake8 pep8 # pyflakes pylint

# Run all API unit tests.
test:
	$(PYTHON) manage.py test -v2 awx.main.tests

# Run all API unit tests with coverage enabled.
test_coverage:
	coverage run manage.py test -v2 awx.main.tests

# Output test coverage as HTML (into htmlcov directory).
coverage_html:
	coverage html

# Run API unit tests across multiple Python/Django versions with Tox.
test_tox:
	tox -v

# Run unit tests to produce output for Jenkins.
test_jenkins:
	$(PYTHON) manage.py jenkins -v2 --enable-coverage --project-apps-tests

# UI TASKS
# --------------------------------------

Gruntfile.js: packaging/node/Gruntfile.js
	cp $< $@

Brocfile.js: packaging/node/Brocfile.js
	cp $< $@

bower.json: packaging/node/bower.json
	cp $< $@

package.json: packaging/node/package.template
	sed -e 's#%NAME%#$(NAME)#;s#%VERSION%#$(VERSION)#;s#%GIT_REMOTE_URL%#$(GIT_REMOTE_URL)#;' $< > $@

testem.yml: packaging/node/testem.yml
	cp $< $@

# Update local npm install
node_modules: package.json
	npm install
	touch $@

awx/ui/%: node_modules clean-ui Brocfile.js bower.json
	$(BROCCOLI_BIN) build $@ -- $(UI_FLAGS)

# Concatenated, non-minified build; contains debug code and sourcemaps; does not include any tests
devjs: awx/ui/static

# Concatenated, minified, compressed (production) build with no sourcemaps or tests
minjs: UI_FLAGS=--silent --compress --no-docs --no-debug --no-sourcemaps $(EXTRA_UI_FLAGS)
minjs: awx/ui/static node_modules clean-ui Brocfile.js

# Performs build to awx/ui/build_test and runs node tests via mocha
testjs: UI_FLAGS=--node-tests --no-concat --no-styles $(EXTRA_UI_FLAGS)
testjs: awx/ui/build_test node-tests

# Performs minified, compressed build to awx/ui/static and runs browsers tests with testem ci
testjs_ci: UI_FLAGS=--compress --no-docs --no-debug --browser-tests $(EXTRA_UI_FLAGS)
testjs_ci: awx/ui/static testem.yml browser-tests

# Runs node tests via mocha without building
node-tests:
	NODE_PATH=awx/ui/build_test $(MOCHA_BIN) --full-trace $(shell find  awx/ui/build_test -name '*-test.js') $(MOCHA_FLAGS)

# Runs browser tests using settings from `testem.yml`
browser-tests:
	PATH=./node_modules/.bin:$(PATH) $(TESTEM) ci --file testem.yml -p 7359 -R xunit

# Check .js files for errors and lint
jshint: node_modules Gruntfile.js
	$(GRUNT) $@

# Generate UI code documentation
ngdocs: devjs Gruntfile.js
	$(GRUNT) $@

# Launch watcher for build process
sync_ui: node_modules Brocfile.js testem.yml
	$(NODE) tools/ui/timepiece.js awx/ui/static $(WATCHER_FLAGS) -- $(UI_FLAGS)

# Build code complexity report for UI code
ui_analysis_report: reports/ui_code node_modules Gruntfile.js
	$(GRUNT) plato:report

# Non-concatenated, non-minified build with no tests, no debug code, no sourcemaps for plato reports
reports/ui_code: node_modules clean-ui Brocfile.js bower.json Gruntfile.js
	rm -rf reports/ui_code
	$(BROCCOLI_BIN) build reports/ui_code -- --no-concat --no-debug --no-styles --no-sourcemaps

# END UI TASKS
# --------------------------------------

# Build a pip-installable package into dist/ with a timestamped version number.
dev_build:
	$(PYTHON) setup.py dev_build

# Build a pip-installable package into dist/ with the release version number.
release_build:
	$(PYTHON) setup.py release_build

# Build setup tarball
tar-build/$(SETUP_TAR_FILE):
	@mkdir -p tar-build
	@cp -a setup tar-build/$(SETUP_TAR_NAME)
	@cd tar-build/$(SETUP_TAR_NAME) && sed -e 's#%NAME%#$(NAME)#;s#%VERSION%#$(VERSION)#;s#%RELEASE%#$(RELEASE)#;' group_vars/all.in > group_vars/all
	@cd tar-build && tar -czf $(SETUP_TAR_FILE) --exclude "*/all.in" $(SETUP_TAR_NAME)/
	@ln -sf $(SETUP_TAR_FILE) tar-build/$(SETUP_TAR_LINK)

setup_tarball: tar-build/$(SETUP_TAR_FILE)
	@echo "#############################################"
	@echo "Setup artifacts:"
	@echo tar-build/$(SETUP_TAR_FILE)
	@echo tar-build/$(SETUP_TAR_LINK)
	@echo "#############################################"

release_clean:
	-(rm *.tar)
	-(rm -rf ($RELEASE))

dist/$(SDIST_TAR_FILE):
	BUILD="$(BUILD)" $(PYTHON) setup.py sdist

sdist: minjs requirements dist/$(SDIST_TAR_FILE)

# Build setup offline tarball
offline-tar-build:
	mkdir -p $@

offline-tar-build/$(DIST_FULL):
	mkdir -p $@

# TODO - Somehow share implementation with setup_tarball
offline-tar-build/$(DIST_FULL)/$(OFFLINE_TAR_FILE):
	cp -a setup offline-tar-build/$(DIST_FULL)/$(OFFLINE_TAR_NAME)
	cd offline-tar-build/$(DIST_FULL)/$(OFFLINE_TAR_NAME) && sed -e 's#%NAME%#$(NAME)#;s#%VERSION%#$(VERSION)#;s#%RELEASE%#$(RELEASE)#;' group_vars/all.in > group_vars/all
	$(PYTHON) $(DEPS_SCRIPT) -d $(DIST) -r $(DIST_MAJOR) -u $(AW_REPO_URL) -s offline-tar-build/$(DIST_FULL)/$(OFFLINE_TAR_NAME) -v -v -v
	cd offline-tar-build/$(DIST_FULL) && tar -czf $(OFFLINE_TAR_FILE) --exclude "*/all.in" $(OFFLINE_TAR_NAME)/
	ln -sf $(OFFLINE_TAR_FILE) offline-tar-build/$(DIST_FULL)/$(OFFLINE_TAR_LINK)

setup_offline_tarball: offline-tar-build offline-tar-build/$(DIST_FULL) offline-tar-build/$(DIST_FULL)/$(OFFLINE_TAR_FILE)
	@echo "#############################################"
	@echo "Offline artifacts:"
	@echo offline-tar-build/$(DIST_FULL)/$(OFFLINE_TAR_FILE)
	@echo offline-tar-build/$(DIST_FULL)/$(OFFLINE_TAR_LINK)
	@echo "#############################################"

rpm-build:
	mkdir -p $@

rpm-build/$(SDIST_TAR_FILE): rpm-build dist/$(SDIST_TAR_FILE)
	cp packaging/rpm/$(NAME).spec rpm-build/
	cp packaging/rpm/$(NAME).te rpm-build/
	cp packaging/rpm/$(NAME).sysconfig rpm-build/
	cp packaging/remove_tower_source.py rpm-build/
	if [ "$(OFFICIAL)" != "yes" ] ; then \
	  (cd dist/ && tar zxf $(SDIST_TAR_FILE)) ; \
	  (cd dist/ && mv $(NAME)-$(VERSION)-$(BUILD) $(NAME)-$(VERSION)) ; \
	  (cd dist/ && tar czf ../rpm-build/$(SDIST_TAR_FILE) $(NAME)-$(VERSION)) ; \
	  ln -sf $(SDIST_TAR_FILE) rpm-build/$(NAME)-$(VERSION).tar.gz ; \
	else \
	  cp -a dist/$(SDIST_TAR_FILE) rpm-build/ ; \
	fi

rpmtar: sdist rpm-build/$(SDIST_TAR_FILE)

rpm-build/$(RPM_NVR).src.rpm: /etc/mock/$(MOCK_CFG).cfg
	$(MOCK_BIN) -r $(MOCK_CFG) --resultdir rpm-build --buildsrpm --spec rpm-build/$(NAME).spec --sources rpm-build \
	   --define "tower_version $(VERSION)" --define "tower_release $(RELEASE)"
	@echo "#############################################"
	@echo "SRPM artifacts:"
	@echo rpm-build/$(RPM_NVR).src.rpm
	@echo "#############################################"

mock-srpm: rpmtar rpm-build/$(RPM_NVR).src.rpm

rpm-build/$(RPM_NVR).$(RPM_ARCH).rpm: rpm-build/$(RPM_NVR).src.rpm
	$(MOCK_BIN) -r $(MOCK_CFG) --resultdir rpm-build --rebuild rpm-build/$(RPM_NVR).src.rpm \
	   --define "tower_version $(VERSION)" --define "tower_release $(RELEASE)"
	@echo "#############################################"
	@echo "RPM artifacts:"
	@echo rpm-build/$(RPM_NVR).$(RPM_ARCH).rpm
	@echo "#############################################"

mock-rpm: rpmtar rpm-build/$(RPM_NVR).$(RPM_ARCH).rpm

ifeq ($(OFFICIAL),yes)
rpm-build/$(GPG_FILE): rpm-build
	gpg --export -a "${GPG_KEY}" > "$@"

rpm-sign: rpm-build/$(GPG_FILE) rpmtar rpm-build/$(RPM_NVR).$(RPM_ARCH).rpm
	rpm --define "_signature gpg" --define "_gpg_name $(GPG_KEY)" --addsign rpm-build/$(RPM_NVR).$(RPM_ARCH).rpm
endif

deb-build/$(SDIST_TAR_NAME):
	mkdir -p deb-build
	tar -C deb-build/ -xvf dist/$(SDIST_TAR_FILE)
	cp -a packaging/debian deb-build/$(SDIST_TAR_NAME)/
	cp packaging/remove_tower_source.py deb-build/$(SDIST_TAR_NAME)/debian/
	sed -ie "s#^$(NAME) (\([^)]*\)) \([^;]*\);#$(NAME) ($(VERSION)-$(RELEASE)) $(DEB_DIST);#" deb-build/$(SDIST_TAR_NAME)/debian/changelog

debian: sdist deb-build/$(SDIST_TAR_NAME)

deb-build/$(NAME)_$(VERSION)-$(RELEASE)_$(DEB_ARCH).deb:
	cd deb-build/$(SDIST_TAR_NAME) && $(DEBUILD) -b
	@echo "#############################################"
	@echo "DEB artifacts:"
	@echo deb-build/$(NAME)_$(VERSION)-$(RELEASE)_$(DEB_ARCH).deb
	@echo "#############################################"

deb: debian deb-build/$(NAME)_$(VERSION)-$(RELEASE)_$(DEB_ARCH).deb

deb-build/$(NAME)_$(VERSION)-$(RELEASE)_source.changes:
	cd deb-build/$(SDIST_TAR_NAME) && $(DEBUILD) -S
	@echo "#############################################"
	@echo "DEB artifacts:"
	@echo deb-build/$(NAME)_$(VERSION)-$(RELEASE)_source.changes
	@echo "#############################################"

deb-src: debian deb-build/$(NAME)_$(VERSION)-$(RELEASE)_source.changes

deb-upload: deb
	$(DPUT_BIN) $(DPUT_OPTS) $(DEB_PPA) deb-build/$(NAME)_$(VERSION)-$(RELEASE)_$(DEB_ARCH).changes ; \

deb-src-upload: deb-src
	$(DPUT_BIN) $(DPUT_OPTS) $(DEB_PPA) deb-build/$(NAME)_$(VERSION)-$(RELEASE)_source.changes ; \

reprepro: deb
	mkdir -p reprepro/conf
	cp -a packaging/reprepro/* reprepro/conf/
	@DEB=deb-build/$(NAME)_$(VERSION)-$(RELEASE)_$(DEB_ARCH).deb ; \
	for DIST in trusty precise ; do \
	    echo "Removing '$(NAME)' from the $${DIST} apt repo" ; \
	    echo reprepro --export=force -b reprepro remove $${DIST} $(NAME) ; \
	done; \
	reprepro --export=force -b reprepro clearvanished; \
	for DIST in trusty precise ; do \
	    echo "Adding $${DEB} to the $${DIST} apt repo"; \
	    reprepro --keepunreferencedfiles --export=force -b reprepro --ignore=brokenold includedeb $${DIST} $${DEB} ; \
	done; \

amazon-ebs:
	cd packaging/packer && $(PACKER) build -only $@ $(PACKER_BUILD_OPTS) -var "aws_instance_count=$(AWS_INSTANCE_COUNT)" -var "product_version=$(VERSION)" packer-$(NAME).json

virtualbox-ovf: packaging/packer/ansible-tower-$(VERSION)-virtualbox.box

packaging/packer/ansible-tower-$(VERSION)-virtualbox.box: packaging/packer/output-virtualbox-iso/centos-7.ovf
	cd packaging/packer && $(PACKER) build -only virtualbox-ovf $(PACKER_BUILD_OPTS) -var "aws_instance_count=$(AWS_INSTANCE_COUNT)" -var "product_version=$(VERSION)" packer-$(NAME).json

packaging/packer/output-virtualbox-iso/centos-6.ovf:
	cd packaging/packer && $(PACKER) build packer-centos-6.json

virtualbox-centos-6: packaging/packer/output-virtualbox-iso/centos-6.ovf

packaging/packer/output-virtualbox-iso/centos-7.ovf:
	cd packaging/packer && $(PACKER) build packer-centos-7.json

virtualbox-centos-7: packaging/packer/output-virtualbox-iso/centos-7.ovf

docker-dev:
	docker build --no-cache=true --rm=true -t ansible/tower_devel:latest tools/docker

# TODO - figure out how to build the front-end and python requirements with
# 'build'
build:
	$(PYTHON) setup.py build

# TODO - only use --install-layout=deb on Debian
install:
	$(PYTHON) setup.py install $(SETUP_INSTALL_ARGS)<|MERGE_RESOLUTION|>--- conflicted
+++ resolved
@@ -86,8 +86,6 @@
 MOCK_BIN ?= mock
 MOCK_CFG ?=
 
-<<<<<<< HEAD
-=======
 # Offline TAR build parameters
 DIST = $(shell echo $(RPM_DIST) | sed -e 's|^\.\(el\)\([0-9]\).*|\1|')
 DIST_MAJOR = $(shell echo $(RPM_DIST) | sed -e 's|^\.\(el\)\([0-9]\).*|\2|')
@@ -105,7 +103,6 @@
 
 .DEFAULT_GOAL := build
 
->>>>>>> 2ecbb07a
 .PHONY: clean rebase push requirements requirements_dev requirements_jenkins \
 	real-requirements real-requirements_dev real-requirements_jenkins \
 	develop refresh adduser syncdb migrate dbchange dbshell runserver celeryd \
@@ -113,12 +110,8 @@
 	release_build release_clean sdist rpmtar mock-rpm mock-srpm rpm-sign \
 	devjs minjs testjs testjs_ci node-tests browser-tests jshint ngdocs sync_ui \
 	deb deb-src debian reprepro setup_tarball \
-<<<<<<< HEAD
-	virtualbox-ovf virtualbox-centos-7 virtualbox-centos-6
-=======
 	virtualbox-ovf virtualbox-centos-7 virtualbox-centos-6 \
 	clean-offline setup_offline_tarball
->>>>>>> 2ecbb07a
 
 # Remove setup build files
 clean-tar:
@@ -157,11 +150,7 @@
 	rm -rf offline-tar-build
 
 # Remove temporary build files, compiled Python files.
-<<<<<<< HEAD
 clean: clean-rpm clean-deb clean-grunt clean-ui clean-tar clean-packer
-=======
-clean: clean-rpm clean-deb clean-grunt clean-ui clean-tar clean-packer clean-offline
->>>>>>> 2ecbb07a
 	rm -rf awx/lib/site-packages
 	rm -rf dist/*
 	rm -rf build $(NAME)-$(VERSION) *.egg-info
@@ -176,23 +165,6 @@
 	git push origin master
 
 # Install runtime, development and jenkins requirements
-<<<<<<< HEAD
-requirements requirements_dev requirements_jenkins: %: real-% awx/lib/site-packages/oslo/__init__.py awx/lib/site-packages/dogpile/__init__.py
-
-# Create missing __init__.py files
-awx/lib/site-packages/%/__init__.py:
-	touch $@
-
-# Install third-party requirements needed for development environment.
-real-requirements:
-	pip install -r requirements/requirements.txt --target awx/lib/site-packages/ --ignore-installed
-
-real-requirements_dev:
-	pip install -r requirements/requirements_dev.txt --target awx/lib/site-packages/ --ignore-installed
-
-# Install third-party requirements needed for running unittests in jenkins
-real-requirements_jenkins: real-requirements
-=======
 requirements requirements_dev requirements_jenkins: %: real-%
 
 # Install third-party requirements needed for development environment.
@@ -209,7 +181,6 @@
 
 # Install third-party requirements needed for running unittests in jenkins
 real-requirements_jenkins:
->>>>>>> 2ecbb07a
 	pip install -r requirements/requirements_jenkins.txt
 	npm install csslint jshint
 
