---
- name: Generate names
  set_fact:
    jt_name1: "AWX-Collection-tests-tower_job_launch-jt1-{{ lookup('password', '/dev/null chars=ascii_letters length=16') }}"
    jt_name2: "AWX-Collection-tests-tower_job_launch-jt2-{{ lookup('password', '/dev/null chars=ascii_letters length=16') }}"
    proj_name: "AWX-Collection-tests-tower_job_launch-project-{{ lookup('password', '/dev/null chars=ascii_letters length=16') }}"

- name: Launch a Job Template
  tower_job_launch:
    job_template: "Demo Job Template"
  register: result

- assert:
    that:
      - "result is changed"
      - "result.status == 'pending'"

- name: Wait for a job template to complete
  tower_job_wait:
    job_id: "{{ result.id }}"
    max_interval: 10
    timeout: 120
  register: result

- assert:
    that:
      - "result is not changed"
      - "result.status == 'successful'"

- name: Check module fails with correct msg
  tower_job_launch:
    job_template: "Non_Existing_Job_Template"
    inventory: "Demo Inventory"
  register: result
  ignore_errors: true

- assert:
    that:
      - "result is failed"
      - "result is not changed"
      - "'Non_Existing_Job_Template' in result.msg"

- name: Create a Job Template for testing prompt on launch
  tower_job_template:
    name: "{{ jt_name1 }}"
    project: Demo Project
    playbook: hello_world.yml
    job_type: run
    ask_credential: true
    ask_inventory: true
    state: present
  register: result

- name: Launch job template with inventory and credential for prompt on launch
  tower_job_launch:
    job_template: "{{ jt_name1 }}"
    inventory: "Demo Inventory"
    credential: "Demo Credential"
  register: result

- assert:
    that:
      - "result is changed"
      - "result.status == 'pending'"

- name: Create a project for testing extra_vars
  tower_project:
    name: "{{ proj_name }}"
    organization: Default
    scm_type: git
    scm_url: https://github.com/ansible/test-playbooks

- name: Create the job template with survey
  tower_job_template:
    name: "{{ jt_name2 }}"
    project: "{{ proj_name }}"
    playbook: debug.yml
    job_type: run
    state: present
    inventory: "Demo Inventory"
    survey_enabled: true
    ask_variables_on_launch: false
    survey_spec:
      name: ''
      description: ''
      spec:
        - question_name: Basic Name
          question_description: Name
          required: true
          type: text
          variable: basic_name
          min: 0
          max: 1024
          default: ''
          choices: ''
          new_question: true
        - question_name: Choose yes or no?
          question_description: Choosing yes or no.
          required: false
          type: multiplechoice
          variable: option_true_false
          min:
          max:
          default: 'yes'
          choices: |-
            yes
            no
          new_question: true

- name: Kick off a job template with survey
  tower_job_launch:
    job_template: "{{ jt_name2 }}"
    extra_vars:
      basic_name: My First Variable
      option_true_false: 'no'
  ignore_errors: true
  register: result

- assert:
    that:
      - result is not failed

- name: Prompt the job templates extra_vars on launch
  tower_job_template:
    name: "{{ jt_name2 }}"
    state: present
    ask_variables_on_launch: true


- name: Kick off a job template with extra_vars
  tower_job_launch:
    job_template: "{{ jt_name2 }}"
    extra_vars:
      basic_name: My First Variable
      var1: My First Variable
      var2: My Second Variable
  ignore_errors: true
  register: result

- assert:
    that:
      - result is not failed

- name: Create a Job Template for testing extra_vars
  tower_job_template:
    name: "{{ jt_name2 }}"
    project: "{{ proj_name }}"
    playbook: debug.yml
    job_type: run
    survey_enabled: false
    state: present
    inventory: "Demo Inventory"
    extra_vars:
      foo: bar
  register: result

- name: Launch job template with inventory and credential for prompt on launch
  tower_job_launch:
    job_template: "{{ jt_name2 }}"
    organization: Default
  register: result

- assert:
    that:
      - "result is changed"

<<<<<<< HEAD
- name: Wait for 2nd job max 120s
  tower_job_wait:
    job_id: "{{result.id}}"
    timeout: 120
=======
- name: Wait for a job template to complete
  tower_job_wait:
    job_id: "{{ result.id }}"
    max_interval: 10
    timeout: 120
  register: result

- assert:
    that:
      - "result is not changed"
      - "result.status == 'successful'"
>>>>>>> 9c8dbdc7

- name: Get the job
  tower_job_list:
    query: {"id": "{{result.id}}"}
  register: result

- assert:
    that:
      - '{"foo": "bar"} | to_json in result.results[0].extra_vars'

- name: Delete the first jt
  tower_job_template:
    name: "{{ jt_name1 }}"
    project: Demo Project
    playbook: hello_world.yml
    state: absent
  register: result

- assert:
    that:
      - "result is changed"

- name: Delete the second jt
  tower_job_template:
    name: "{{ jt_name2 }}"
    project: "{{ proj_name }}"
    playbook: debug.yml
    state: absent
  register: result

- assert:
    that:
      - "result is changed"

- name: Delete the extra_vars project
  tower_project:
    name: "{{ proj_name }}"
    organization: Default
    state: absent
  register: result

- assert:
    that:
      - "result is changed"<|MERGE_RESOLUTION|>--- conflicted
+++ resolved
@@ -164,12 +164,6 @@
     that:
       - "result is changed"
 
-<<<<<<< HEAD
-- name: Wait for 2nd job max 120s
-  tower_job_wait:
-    job_id: "{{result.id}}"
-    timeout: 120
-=======
 - name: Wait for a job template to complete
   tower_job_wait:
     job_id: "{{ result.id }}"
@@ -181,7 +175,6 @@
     that:
       - "result is not changed"
       - "result.status == 'successful'"
->>>>>>> 9c8dbdc7
 
 - name: Get the job
   tower_job_list:
