import pytest

<<<<<<< HEAD
=======
from django.core.urlresolvers import resolve
from django.utils.six.moves.urllib.parse import urlparse

from awx.main.models.organization import Organization
from awx.main.models.ha import Instance
>>>>>>> 5ee78d7f
from django.contrib.auth.models import User

from rest_framework.test import (
    APIRequestFactory,
    force_authenticate,
)

from awx.main.models.credential import Credential
from awx.main.models.projects import Project
from awx.main.models.jobs import JobTemplate
from awx.main.models.ha import Instance
from awx.main.models.inventory import (
    Inventory,
    Group,
)
from awx.main.models.organization import (
    Organization,
    Team,
)

@pytest.fixture
def user():
    def u(name, is_superuser=False):
        try:
            user = User.objects.get(username=name)
        except User.DoesNotExist:
            user = User(username=name, is_superuser=is_superuser, password=name)
            user.save()
        return user
    return u

@pytest.fixture
def check_jobtemplate(project, inventory, credential):
    return \
        JobTemplate.objects.create(
            job_type='check',
            project=project,
            inventory=inventory,
            credential=credential,
            name='check-job-template'
        )

@pytest.fixture
def deploy_jobtemplate(project, inventory, credential):
    return \
        JobTemplate.objects.create(
            job_type='run',
            project=project,
            inventory=inventory,
            credential=credential,
            name='deploy-job-template'
        )

@pytest.fixture
def team(organization):
    return Team.objects.create(organization=organization, name='test-team')

@pytest.fixture
def project(organization):
    prj = Project.objects.create(name="test-project",  description="test-project-desc")
    prj.organizations.add(organization)
    return prj

@pytest.fixture
def user_project(user):
    owner = user('owner')
    return Project.objects.create(name="test-user-project", created_by=owner, description="test-user-project-desc")

@pytest.fixture
def instance(settings):
    return Instance.objects.create(uuid=settings.SYSTEM_UUID, primary=True, hostname="instance.example.org")

@pytest.fixture
def organization(instance):
    return Organization.objects.create(name="test-org", description="test-org-desc")

@pytest.fixture
def credential():
    return Credential.objects.create(kind='aws', name='test-cred')

@pytest.fixture
def inventory(organization):
    return Inventory.objects.create(name="test-inventory", organization=organization)

@pytest.fixture
def group(inventory):
    def g(name):
        return Group.objects.create(inventory=inventory, name=name)
    return g

@pytest.fixture
def permissions():
    return {
        'admin':{'create':True, 'read':True, 'write':True,
                 'update':True, 'delete':True, 'scm_update':True, 'execute':True, 'use':True,},

        'auditor':{'read':True, 'create':False, 'write':False,
                   'update':False, 'delete':False, 'scm_update':False, 'execute':False, 'use':False,},

        'usage':{'read':False, 'create':False, 'write':False,
                 'update':False, 'delete':False, 'scm_update':False, 'execute':False, 'use':True,},
    }

@pytest.fixture
def post():
    def rf(url, data, user=None, middleware=None, **kwargs):
        view, view_args, view_kwargs = resolve(urlparse(url)[2])
        if 'format' not in kwargs:
            kwargs['format'] = 'json'
        request = APIRequestFactory().post(url, data, **kwargs)
        if middleware:
            middleware.process_request(request)
        if user:
            force_authenticate(request, user=user)
        response = view(request, *view_args, **view_kwargs)
        if middleware:
            middleware.process_response(request, response)
        return response
    return rf

@pytest.fixture
def get():
    def rf(url, user=None, middleware=None, **kwargs):
        view, view_args, view_kwargs = resolve(urlparse(url)[2])
        if 'format' not in kwargs:
            kwargs['format'] = 'json'
        request = APIRequestFactory().get(url, **kwargs)
        if middleware:
            middleware.process_request(request)
        if user:
            force_authenticate(request, user=user)
        response = view(request, *view_args, **view_kwargs)
        if middleware:
            middleware.process_response(request, response)
        return response
    return rf

@pytest.fixture
def put():
    def rf(url, data, user=None, middleware=None, **kwargs):
        view, view_args, view_kwargs = resolve(urlparse(url)[2])
        if 'format' not in kwargs:
            kwargs['format'] = 'json'
        request = APIRequestFactory().put(url, data, **kwargs)
        if middleware:
            middleware.process_request(request)
        if user:
            force_authenticate(request, user=user)
        response = view(request, *view_args, **view_kwargs)
        if middleware:
            middleware.process_response(request, response)
        return response
    return rf

@pytest.fixture
def patch():
    def rf(url, data, user=None, middleware=None, **kwargs):
        view, view_args, view_kwargs = resolve(urlparse(url)[2])
        if 'format' not in kwargs:
            kwargs['format'] = 'json'
        request = APIRequestFactory().patch(url, data, **kwargs)
        if middleware:
            middleware.process_request(request)
        if user:
            force_authenticate(request, user=user)
        response = view(request, *view_args, **view_kwargs)
        if middleware:
            middleware.process_response(request, response)
        return response
    return rf

@pytest.fixture
def delete():
    def rf(url, user=None, middleware=None, **kwargs):
        view, view_args, view_kwargs = resolve(urlparse(url)[2])
        if 'format' not in kwargs:
            kwargs['format'] = 'json'
        request = APIRequestFactory().delete(url, **kwargs)
        if middleware:
            middleware.process_request(request)
        if user:
            force_authenticate(request, user=user)
        response = view(request, *view_args, **view_kwargs)
        if middleware:
            middleware.process_response(request, response)
        return response
    return rf

@pytest.fixture
def head():
    def rf(url, user=None, middleware=None, **kwargs):
        view, view_args, view_kwargs = resolve(urlparse(url)[2])
        if 'format' not in kwargs:
            kwargs['format'] = 'json'
        request = APIRequestFactory().head(url, **kwargs)
        if middleware:
            middleware.process_request(request)
        if user:
            force_authenticate(request, user=user)
        response = view(request, *view_args, **view_kwargs)
        if middleware:
            middleware.process_response(request, response)
        return response
    return rf

@pytest.fixture
def options():
    def rf(url, data, user=None, middleware=None, **kwargs):
        view, view_args, view_kwargs = resolve(urlparse(url)[2])
        if 'format' not in kwargs:
            kwargs['format'] = 'json'
        request = APIRequestFactory().options(url, data, **kwargs)
        if middleware:
            middleware.process_request(request)
        if user:
            force_authenticate(request, user=user)
        response = view(request, *view_args, **view_kwargs)
        if middleware:
            middleware.process_response(request, response)
        return response
    return rf

@pytest.fixture(scope="session", autouse=True)
def celery_memory_broker():
    from django.conf import settings
    settings.BROKER_URL='memory://localhost/'<|MERGE_RESOLUTION|>--- conflicted
+++ resolved
@@ -1,13 +1,10 @@
 import pytest
 
-<<<<<<< HEAD
-=======
 from django.core.urlresolvers import resolve
 from django.utils.six.moves.urllib.parse import urlparse
 
 from awx.main.models.organization import Organization
 from awx.main.models.ha import Instance
->>>>>>> 5ee78d7f
 from django.contrib.auth.models import User
 
 from rest_framework.test import (
