import pytest
import mock
<<<<<<< HEAD

from django.core.urlresolvers import resolve
from django.utils.six.moves.urllib.parse import urlparse

from awx.main.models.organization import Organization
from awx.main.models.projects import Project
=======
import json
import os

from datetime import timedelta

from awx.main.models.organization import Organization, Permission
from awx.main.models.base import PERM_INVENTORY_READ
>>>>>>> 7ffe46fc
from awx.main.models.ha import Instance
from awx.main.models.fact import Fact

from django.utils import timezone
from django.contrib.auth.models import User
from django.conf import settings

from rest_framework.test import (
    APIRequestFactory,
    force_authenticate,
)

'''
Disable all django model signals.
'''
@pytest.fixture(scope="session", autouse=False)
def disable_signals():
    mocked = mock.patch('django.dispatch.Signal.send', autospec=True)
    mocked.start()

'''
FIXME: Not sure how "far" just setting the BROKER_URL will get us.
We may need to incluence CELERY's configuration like we do in the old unit tests (see base.py)

Allows django signal code to execute without the need for redis
'''
@pytest.fixture(scope="session", autouse=True)
def celery_memory_broker():
    settings.BROKER_URL='memory://localhost/'

@pytest.fixture
def user():
    def u(name, is_superuser=False):
        try:
            user = User.objects.get(username=name)
        except User.DoesNotExist:
            user = User(username=name, is_superuser=is_superuser, password=name)
            user.save()
        return user
    return u

@pytest.fixture
def post():
    def rf(url, data, user=None, middleware=None, **kwargs):
        view, view_args, view_kwargs = resolve(urlparse(url)[2])
        if 'format' not in kwargs:
            kwargs['format'] = 'json'
        request = APIRequestFactory().post(url, data, **kwargs)
        if middleware:
            middleware.process_request(request)
        if user:
            force_authenticate(request, user=user)
        response = view(request, *view_args, **view_kwargs)
        if middleware:
            middleware.process_response(request, response)
        return response
    return rf

@pytest.fixture
def get():
<<<<<<< HEAD
    def rf(url, user=None, middleware=None, **kwargs):
        view, view_args, view_kwargs = resolve(urlparse(url)[2])
        if 'format' not in kwargs:
            kwargs['format'] = 'json'
        request = APIRequestFactory().get(url, **kwargs)
        if middleware:
            middleware.process_request(request)
        if user:
            force_authenticate(request, user=user)
        response = view(request, *view_args, **view_kwargs)
=======
    def rf(_cls, _user, _url, pk=None, params={}, middleware=None):
        view = _cls.as_view()
        request = APIRequestFactory().get(_url, params, format='json')
        if middleware:
            middleware.process_request(request)
        force_authenticate(request, user=_user)
        response = view(request, pk=pk)
>>>>>>> 7ffe46fc
        if middleware:
            middleware.process_response(request, response)
        return response
    return rf

@pytest.fixture
<<<<<<< HEAD
def put():
    def rf(url, data, user=None, middleware=None, **kwargs):
        view, view_args, view_kwargs = resolve(urlparse(url)[2])
        if 'format' not in kwargs:
            kwargs['format'] = 'json'
        request = APIRequestFactory().put(url, data, **kwargs)
        if middleware:
            middleware.process_request(request)
        if user:
            force_authenticate(request, user=user)
        response = view(request, *view_args, **view_kwargs)
        if middleware:
            middleware.process_response(request, response)
        return response
    return rf

@pytest.fixture
def patch():
    def rf(url, data, user=None, middleware=None, **kwargs):
        view, view_args, view_kwargs = resolve(urlparse(url)[2])
        if 'format' not in kwargs:
            kwargs['format'] = 'json'
        request = APIRequestFactory().patch(url, data, **kwargs)
=======
def options():
    def rf(_cls, _user, _url, pk=None, params={}, middleware=None):
        view = _cls.as_view()
        request = APIRequestFactory().options(_url, params, format='json')
>>>>>>> 7ffe46fc
        if middleware:
            middleware.process_request(request)
        if user:
            force_authenticate(request, user=user)
        response = view(request, *view_args, **view_kwargs)
        if middleware:
            middleware.process_response(request, response)
        return response
    return rf

@pytest.fixture
def delete():
    def rf(url, user=None, middleware=None, **kwargs):
        view, view_args, view_kwargs = resolve(urlparse(url)[2])
        if 'format' not in kwargs:
            kwargs['format'] = 'json'
        request = APIRequestFactory().delete(url, **kwargs)
        if middleware:
            middleware.process_request(request)
        if user:
            force_authenticate(request, user=user)
        response = view(request, *view_args, **view_kwargs)
        if middleware:
            middleware.process_response(request, response)
        return response
    return rf

@pytest.fixture
def head():
    def rf(url, user=None, middleware=None, **kwargs):
        view, view_args, view_kwargs = resolve(urlparse(url)[2])
        if 'format' not in kwargs:
            kwargs['format'] = 'json'
        request = APIRequestFactory().head(url, **kwargs)
        if middleware:
            middleware.process_request(request)
        if user:
            force_authenticate(request, user=user)
        response = view(request, *view_args, **view_kwargs)
        if middleware:
            middleware.process_response(request, response)
        return response
    return rf

@pytest.fixture
def options():
    def rf(url, data, user=None, middleware=None, **kwargs):
        view, view_args, view_kwargs = resolve(urlparse(url)[2])
        if 'format' not in kwargs:
            kwargs['format'] = 'json'
        request = APIRequestFactory().options(url, data, **kwargs)
        if middleware:
            middleware.process_request(request)
        if user:
            force_authenticate(request, user=user)
        response = view(request, *view_args, **view_kwargs)
        if middleware:
            middleware.process_response(request, response)
        return response
    return rf

@pytest.fixture
def instance(settings):
    return Instance.objects.create(uuid=settings.SYSTEM_UUID, primary=True, hostname="instance.example.org")

@pytest.fixture
def organization(instance):
    return Organization.objects.create(name="test-org", description="test-org-desc")

@pytest.fixture
<<<<<<< HEAD
@mock.patch.object(Project, "update", lambda self, **kwargs: None)
def project(instance):
    return Project.objects.create(name="test-proj",
                                  description="test-proj-desc",
                                  scm_type="git",
                                  scm_url="https://github.com/jlaska/ansible-playbooks")
=======
def organizations(instance):
    def rf(organization_count=1):
        orgs = []
        for i in xrange(0, organization_count):
            o = Organization.objects.create(name="test-org-%d" % i, description="test-org-desc")
            orgs.append(o)
        return orgs
    return rf

@pytest.fixture
def inventory(organization):
    return organization.inventories.create(name="test-inv")

@pytest.fixture
def group(inventory):
    return inventory.groups.create(name='group-1')

@pytest.fixture
def hosts(group):
    def rf(host_count=1):
        hosts = []
        for i in xrange(0, host_count):
            name = '%s-host-%s' % (group.name, i)
            (host, created) = group.inventory.hosts.get_or_create(name=name)
            if created:
                group.hosts.add(host)
            hosts.append(host)
        return hosts
    return rf

@pytest.fixture
def fact_scans(group, fact_ansible_json, fact_packages_json, fact_services_json):
    def rf(fact_scans=1, timestamp_epoch=timezone.now()):
        facts_json = {}
        facts = []
        module_names = ['ansible', 'services', 'packages']
        timestamp_current = timestamp_epoch

        facts_json['ansible'] = fact_ansible_json
        facts_json['packages'] = fact_packages_json
        facts_json['services'] = fact_services_json

        for i in xrange(0, fact_scans):
            for host in group.hosts.all():
                for module_name in module_names:
                    facts.append(Fact.objects.create(host=host, timestamp=timestamp_current, module=module_name, facts=facts_json[module_name]))
            timestamp_current += timedelta(days=1)
        return facts
    return rf

def _fact_json(module_name):
    current_dir = os.path.dirname(os.path.realpath(__file__))
    with open('%s/%s.json' % (current_dir, module_name)) as f:
        return json.load(f)

@pytest.fixture
def fact_ansible_json():
    return _fact_json('ansible')

@pytest.fixture
def fact_packages_json():
    return _fact_json('packages')

@pytest.fixture
def fact_services_json():
    return _fact_json('services')

@pytest.fixture
def team(organization):
    return organization.teams.create(name='test-team')

@pytest.fixture
def permission_inv_read(organization, inventory, team):
    return Permission.objects.create(inventory=inventory, team=team, permission_type=PERM_INVENTORY_READ)
>>>>>>> 7ffe46fc
<|MERGE_RESOLUTION|>--- conflicted
+++ resolved
@@ -1,27 +1,24 @@
+
+# Python
 import pytest
 import mock
-<<<<<<< HEAD
-
+import json
+import os
+from datetime import timedelta
+
+# Django
 from django.core.urlresolvers import resolve
 from django.utils.six.moves.urllib.parse import urlparse
-
-from awx.main.models.organization import Organization
-from awx.main.models.projects import Project
-=======
-import json
-import os
-
-from datetime import timedelta
-
-from awx.main.models.organization import Organization, Permission
-from awx.main.models.base import PERM_INVENTORY_READ
->>>>>>> 7ffe46fc
-from awx.main.models.ha import Instance
-from awx.main.models.fact import Fact
-
 from django.utils import timezone
 from django.contrib.auth.models import User
 from django.conf import settings
+
+# AWX
+from awx.main.models.projects import Project
+from awx.main.models.organization import Organization, Permission
+from awx.main.models.base import PERM_INVENTORY_READ
+from awx.main.models.ha import Instance
+from awx.main.models.fact import Fact
 
 from rest_framework.test import (
     APIRequestFactory,
@@ -76,7 +73,6 @@
 
 @pytest.fixture
 def get():
-<<<<<<< HEAD
     def rf(url, user=None, middleware=None, **kwargs):
         view, view_args, view_kwargs = resolve(urlparse(url)[2])
         if 'format' not in kwargs:
@@ -87,22 +83,12 @@
         if user:
             force_authenticate(request, user=user)
         response = view(request, *view_args, **view_kwargs)
-=======
-    def rf(_cls, _user, _url, pk=None, params={}, middleware=None):
-        view = _cls.as_view()
-        request = APIRequestFactory().get(_url, params, format='json')
-        if middleware:
-            middleware.process_request(request)
-        force_authenticate(request, user=_user)
-        response = view(request, pk=pk)
->>>>>>> 7ffe46fc
-        if middleware:
-            middleware.process_response(request, response)
-        return response
-    return rf
-
-@pytest.fixture
-<<<<<<< HEAD
+        if middleware:
+            middleware.process_response(request, response)
+        return response
+    return rf
+
+@pytest.fixture
 def put():
     def rf(url, data, user=None, middleware=None, **kwargs):
         view, view_args, view_kwargs = resolve(urlparse(url)[2])
@@ -126,12 +112,6 @@
         if 'format' not in kwargs:
             kwargs['format'] = 'json'
         request = APIRequestFactory().patch(url, data, **kwargs)
-=======
-def options():
-    def rf(_cls, _user, _url, pk=None, params={}, middleware=None):
-        view = _cls.as_view()
-        request = APIRequestFactory().options(_url, params, format='json')
->>>>>>> 7ffe46fc
         if middleware:
             middleware.process_request(request)
         if user:
@@ -202,14 +182,13 @@
     return Organization.objects.create(name="test-org", description="test-org-desc")
 
 @pytest.fixture
-<<<<<<< HEAD
 @mock.patch.object(Project, "update", lambda self, **kwargs: None)
 def project(instance):
     return Project.objects.create(name="test-proj",
                                   description="test-proj-desc",
                                   scm_type="git",
                                   scm_url="https://github.com/jlaska/ansible-playbooks")
-=======
+@pytest.fixture
 def organizations(instance):
     def rf(organization_count=1):
         orgs = []
@@ -284,4 +263,3 @@
 @pytest.fixture
 def permission_inv_read(organization, inventory, team):
     return Permission.objects.create(inventory=inventory, team=team, permission_type=PERM_INVENTORY_READ)
->>>>>>> 7ffe46fc
