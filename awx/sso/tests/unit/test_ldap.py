--- conflicted
+++ resolved
@@ -16,9 +16,6 @@
     from_db = mocker.Mock(**{'order_by.return_value': []})
     with mocker.patch('awx.conf.models.Setting.objects.filter', return_value=from_db):
         settings = LDAPSettings()
-<<<<<<< HEAD
-        assert settings.CONNECTION_OPTIONS[ldap.OPT_NETWORK_TIMEOUT] == 30
-=======
         assert settings.CONNECTION_OPTIONS == {
             ldap.OPT_REFERRALS: 0,
             ldap.OPT_NETWORK_TIMEOUT: 30
@@ -26,5 +23,4 @@
 
 
 def test_ldap_filter_validator():
-    validate_ldap_filter('(test-uid=%(user)s)', with_user=True)
->>>>>>> fac7fd45
+    validate_ldap_filter('(test-uid=%(user)s)', with_user=True)