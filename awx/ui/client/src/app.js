/*************************************************
 * Copyright (c) 2016 Ansible, Inc.
 *
 * All Rights Reserved
 *************************************************/

var urlPrefix;

if ($basePath) {
    urlPrefix = $basePath;
} else {
    // required to make tests work
    var $basePath = '/static/';
    urlPrefix = $basePath;
}

import './helpers';
import './forms';
import './lists';
import './widgets';
import './help';
import './filters';
import {Home, HomeGroups, HomeHosts} from './controllers/Home';
import {SocketsController} from './controllers/Sockets';
import {CredentialsAdd, CredentialsEdit, CredentialsList} from './controllers/Credentials';
import {JobsListController} from './controllers/Jobs';
import {PortalController} from './controllers/Portal';
import systemTracking from './system-tracking/main';
import inventoryScripts from './inventory-scripts/main';
import permissions from './permissions/main';
import managementJobs from './management-jobs/main';
import jobDetail from './job-detail/main';

// modules
import about from './about/main';
import license from './license/main';
import setupMenu from './setup-menu/main';
import mainMenu from './main-menu/main';
import breadCrumb from './bread-crumb/main';
import browserData from './browser-data/main';
import dashboard from './dashboard/main';
import moment from './shared/moment/main';
import templateUrl from './shared/template-url/main';
import adhoc from './adhoc/main';
import login from './login/main';
import activityStream from './activity-stream/main';
import standardOut from './standard-out/main';
import lookUpHelper from './lookup/main';
import {JobTemplatesList, JobTemplatesAdd, JobTemplatesEdit} from './controllers/JobTemplates';
import {ScheduleEditController} from './controllers/Schedules';
import {ProjectsList, ProjectsAdd, ProjectsEdit} from './controllers/Projects';
import {OrganizationsList, OrganizationsAdd, OrganizationsEdit} from './controllers/Organizations';
import {InventoriesList, InventoriesAdd, InventoriesEdit, InventoriesManage} from './controllers/Inventories';
import {AdminsList} from './controllers/Admins';
import {UsersList, UsersAdd, UsersEdit} from './controllers/Users';
import {TeamsList, TeamsAdd, TeamsEdit} from './controllers/Teams';

import RestServices from './rest/main';
import './shared/api-loader';
import './shared/form-generator';
import './shared/Modal';
import './shared/prompt-dialog';
import './shared/directives';
import './shared/filters';
import './shared/InventoryTree';
import './shared/Socket';
import './job-templates/main';
import './shared/features/main';
import './login/authenticationServices/pendo/ng-pendo';
import footer from './footer/main';
import scheduler from './scheduler/main';

/*#if DEBUG#*/
import {__deferLoadIfEnabled} from './debug';
__deferLoadIfEnabled();
/*#endif#*/

var tower = angular.module('Tower', [
    // 'ngAnimate',
    'ngSanitize',
    'ngCookies',
    about.name,
    license.name,
    RestServices.name,
    browserData.name,
    systemTracking.name,
    inventoryScripts.name,
    permissions.name,
    managementJobs.name,
    setupMenu.name,
    mainMenu.name,
    breadCrumb.name,
    dashboard.name,
    moment.name,
    templateUrl.name,
    adhoc.name,
    login.name,
    activityStream.name,
    footer.name,
    jobDetail.name,
    standardOut.name,
    'templates',
    'Utilities',
    'OrganizationFormDefinition',
    'UserFormDefinition',
    'FormGenerator',
    'OrganizationListDefinition',
    'jobTemplates',
    'UserListDefinition',
    'UserHelper',
    'PromptDialog',
    'ApiLoader',
    'RelatedSearchHelper',
    'SearchHelper',
    'PaginationHelpers',
    'RefreshHelper',
    'AdminListDefinition',
    'AWDirectives',
    'InventoriesListDefinition',
    'InventoryFormDefinition',
    'InventoryHelper',
    'InventoryGroupsDefinition',
    'InventoryHostsDefinition',
    'HostsHelper',
    'AWFilters',
    'ScanJobsListDefinition',
    'HostFormDefinition',
    'HostListDefinition',
    'GroupFormDefinition',
    'GroupListDefinition',
    'GroupsHelper',
    'TeamsListDefinition',
    'TeamFormDefinition',
    'TeamHelper',
    'CredentialsListDefinition',
    'CredentialFormDefinition',
    'LookUpHelper',
    'JobTemplatesListDefinition',
    'PortalJobTemplatesListDefinition',
    'JobTemplateFormDefinition',
    'JobTemplatesHelper',
    'JobSubmissionHelper',
    'ProjectsListDefinition',
    'ProjectFormDefinition',
    'ProjectStatusDefinition',
    'ProjectsHelper',
    'CompletedJobsDefinition',
    'AllJobsDefinition',
    'JobFormDefinition',
    'JobSummaryDefinition',
    'ParseHelper',
    'ChildrenHelper',
    'ProjectPathHelper',
    'md5Helper',
    'SelectionHelper',
    'HostGroupsFormDefinition',
    'PortalJobsWidget',
    'StreamWidget',
    'JobsHelper',
    'InventoryGroupsHelpDefinition',
    'InventoryTree',
    'CredentialsHelper',
    'StreamListDefinition',
    'HomeGroupListDefinition',
    'HomeHostListDefinition',
    'ActivityDetailDefinition',
    'VariablesHelper',
    'SchedulesListDefinition',
    'ScheduledJobsDefinition',
    'AngularScheduler',
    'Timezones',
    'SchedulesHelper',
    'JobsListDefinition',
    'LogViewerStatusDefinition',
    'StandardOutHelper',
    'LogViewerOptionsDefinition',
    'EventViewerHelper',
    'HostEventsViewerHelper',
    'JobDetailHelper',
    'SocketIO',
    'lrInfiniteScroll',
    'LoadConfigHelper',
    'SocketHelper',
    'PortalJobsListDefinition',
    'features',
    'longDateFilter',
    'pendolytics',
    'ui.router',
    'ncy-angular-breadcrumb',
    'scheduler',
    'ApiModelHelper',
    'ActivityStreamHelper'
])

    .constant('AngularScheduler.partials', urlPrefix + 'lib/angular-scheduler/lib/')
    .constant('AngularScheduler.useTimezone', true)
    .constant('AngularScheduler.showUTCField', true)
    .constant('$timezones.definitions.location', urlPrefix + 'lib/angular-tz-extensions/tz/data')
    .config(['$pendolyticsProvider', function($pendolyticsProvider) {
        $pendolyticsProvider.doNotAutoStart();
    }])
    .config(['$stateProvider', '$urlRouterProvider', '$breadcrumbProvider', '$urlMatcherFactoryProvider',
        function ($stateProvider, $urlRouterProvider, $breadcrumbProvider, $urlMatcherFactoryProvider) {
            $urlMatcherFactoryProvider.strictMode(false)
            $breadcrumbProvider.setOptions({
                templateUrl: urlPrefix + 'partials/breadcrumb.html'
            });

            // $urlRouterProvider.otherwise("/home");
            $urlRouterProvider.otherwise(function($injector){
                  var $state = $injector.get("$state");
                  $state.go('dashboard');
            });

            $stateProvider.
            state('dashboard', {
                url: '/home',
                templateUrl: urlPrefix + 'partials/home.html',
                controller: Home,
                data: {
                    activityStream: true
                },
                ncyBreadcrumb: {
                    label: "DASHBOARD"
                },
                resolve: {
                    graphData: ['$q', 'jobStatusGraphData', 'FeaturesService', function($q, jobStatusGraphData, FeaturesService) {
                        return $q.all({
                            jobStatus: jobStatusGraphData.get("month", "all"),
                            features: FeaturesService.get()
                        });
                    }]
                }
            }).

            state('dashboardGroups', {
                url: '/home/groups?id&name&has_active_failures&status&source&has_external_source&inventory_source__id',
                templateUrl: urlPrefix + 'partials/subhome.html',
                controller: HomeGroups,
                ncyBreadcrumb: {
                    parent: 'dashboard',
                    label: "GROUPS"
                },
                resolve: {
                    features: ['FeaturesService', function(FeaturesService) {
                        return FeaturesService.get();
                    }]
                }
            }).

            state('dashboardHosts', {
                url: '/home/hosts?has_active_failures&name&id',
                templateUrl: urlPrefix + 'partials/subhome.html',
                controller: HomeHosts,
                data: {
                    activityStream: true,
                    activityStreamTarget: 'host'
                },
                ncyBreadcrumb: {
                    parent: 'dashboard',
                    label: "HOSTS"
                },
                resolve: {
                    features: ['FeaturesService', function(FeaturesService) {
                        return FeaturesService.get();
                    }]
                }
            }).

            state('jobs', {
                url: '/jobs',
                templateUrl: urlPrefix + 'partials/jobs.html',
                controller: JobsListController,
                ncyBreadcrumb: {
                    label: "JOBS"
                },
                resolve: {
                    features: ['FeaturesService', function(FeaturesService) {
                        return FeaturesService.get();
                    }]
                }
            }).

            state('portal', {
                url: '/portal',
                templateUrl: urlPrefix + 'partials/portal.html',
                controller: PortalController,
                ncyBreadcrumb: {
                    label: "PORTAL"
                },
                resolve: {
                    features: ['FeaturesService', function(FeaturesService) {
                        return FeaturesService.get();
                    }]
                }
            }).

            state('jobTemplates', {
                url: '/job_templates',
                templateUrl: urlPrefix + 'partials/job_templates.html',
                controller: JobTemplatesList,
                data: {
                    activityStream: true,
                    activityStreamTarget: 'job_template'
                },
                ncyBreadcrumb: {
                    label: "JOB TEMPLATES"
                },
                resolve: {
                    features: ['FeaturesService', function(FeaturesService) {
                        return FeaturesService.get();
                    }]
                }
            }).

            state('jobTemplates.add', {
                url: '/add',
                templateUrl: urlPrefix + 'partials/job_templates.html',
                controller: JobTemplatesAdd,
                ncyBreadcrumb: {
                    parent: "jobTemplates",
                    label: "CREATE JOB TEMPLATE"
                },
                resolve: {
                    features: ['FeaturesService', function(FeaturesService) {
                        return FeaturesService.get();
                    }]
                }
            }).

            state('jobTemplates.edit', {
                url: '/:template_id',
                templateUrl: urlPrefix + 'partials/job_templates.html',
                controller: JobTemplatesEdit,
                data: {
                    activityStreamId: 'template_id'
                },
                resolve: {
                    features: ['FeaturesService', function(FeaturesService) {
                        return FeaturesService.get();
                    }]
                }
            }).
            state('projects', {
                url: '/projects',
                templateUrl: urlPrefix + 'partials/projects.html',
                controller: ProjectsList,
                data: {
                    activityStream: true,
                    activityStreamTarget: 'project'
                },
                ncyBreadcrumb: {
                    label: "PROJECTS"
                },
                resolve: {
                    features: ['FeaturesService', function(FeaturesService) {
                        return FeaturesService.get();
                    }]
                }
            }).

            state('projects.add', {
                url: '/add',
                templateUrl: urlPrefix + 'partials/projects.html',
                controller: ProjectsAdd,
                ncyBreadcrumb: {
                    parent: "projects",
                    label: "CREATE PROJECT"
                },
                resolve: {
                    features: ['FeaturesService', function(FeaturesService) {
                        return FeaturesService.get();
                    }]
                }
            }).

            state('projects.edit', {
                url: '/:id',
                templateUrl: urlPrefix + 'partials/projects.html',
                controller: ProjectsEdit,
                data: {
                    activityStreamId: 'id'
                },
                resolve: {
                    features: ['FeaturesService', function(FeaturesService) {
                        return FeaturesService.get();
                    }]
                }
            }).
            state('projectOrganizations', {
                url: '/projects/:project_id/organizations',
                templateUrl: urlPrefix + 'partials/projects.html',
                controller: OrganizationsList,
                resolve: {
                    features: ['FeaturesService', function(FeaturesService) {
                        return FeaturesService.get();
                    }]
                }
            }).

            state('projectOrganizationAdd', {
                url: '/projects/:project_id/organizations/add',
                templateUrl: urlPrefix + 'partials/projects.html',
                controller: OrganizationsAdd,
                resolve: {
                    features: ['FeaturesService', function(FeaturesService) {
                        return FeaturesService.get();
                    }]
                }
            }).

            state('inventories', {
                url: '/inventories',
                templateUrl: urlPrefix + 'partials/inventories.html',
                controller: InventoriesList,
                data: {
                    activityStream: true,
                    activityStreamTarget: 'inventory'
                },
                ncyBreadcrumb: {
                    label: "INVENTORIES"
                },
                resolve: {
                    features: ['FeaturesService', function(FeaturesService) {
                        return FeaturesService.get();
                    }]
                }
            }).

            state('inventories.add', {
                url: '/add',
                templateUrl: urlPrefix + 'partials/inventories.html',
                controller: InventoriesAdd,
                ncyBreadcrumb: {
                    parent: "inventories",
                    label: "CREATE INVENTORY"
                },
                resolve: {
                    features: ['FeaturesService', function(FeaturesService) {
                        return FeaturesService.get();
                    }]
                }
            }).

            state('inventories.edit', {
                url: '/:inventory_id',
                templateUrl: urlPrefix + 'partials/inventories.html',
                controller: InventoriesEdit,
                data: {
                    activityStreamId: 'inventory_id'
                },
                resolve: {
                    features: ['FeaturesService', function(FeaturesService) {
                        return FeaturesService.get();
                    }]
                }
            }).

            state('inventoryJobTemplateAdd', {
                url: '/inventories/:inventory_id/job_templates/add',
                templateUrl: urlPrefix + 'partials/job_templates.html',
                controller: JobTemplatesAdd,
                resolve: {
                    features: ['FeaturesService', function(FeaturesService) {
                        return FeaturesService.get();
                    }]
                }
            }).

            state('inventoryJobTemplateEdit', {
                url: '/inventories/:inventory_id/job_templates/:template_id',
                templateUrl: urlPrefix + 'partials/job_templates.html',
                controller: JobTemplatesEdit,
                resolve: {
                    features: ['FeaturesService', function(FeaturesService) {
                        return FeaturesService.get();
                    }]
                }
            }).

            state('inventoryManage', {
                url: '/inventories/:inventory_id/manage?groups',
                templateUrl: urlPrefix + 'partials/inventory-manage.html',
                controller: InventoriesManage,
                data: {
                    activityStream: true,
                    activityStreamTarget: 'inventory',
                    activityStreamId: 'inventory_id'
                },
                resolve: {
                    features: ['FeaturesService', function(FeaturesService) {
                        return FeaturesService.get();
                    }]
                }
            }).

            state('organizations', {
                url: '/organizations',
                templateUrl: urlPrefix + 'partials/organizations.html',
                controller: OrganizationsList,
                data: {
                    activityStream: true,
                    activityStreamTarget: 'organization'
                },
                ncyBreadcrumb: {
                    parent: function($scope) {
                        $scope.$parent.$emit("ReloadOrgListView");
                        return "setup";
                    },
                    label: "ORGANIZATIONS"
                },
                resolve: {
                    features: ['FeaturesService', function(FeaturesService) {
                        return FeaturesService.get();
                    }]
                }
            }).

            state('organizations.add', {
                url: '/add',
                templateUrl: urlPrefix + 'partials/organizations.crud.html',
                controller: OrganizationsAdd,
                ncyBreadcrumb: {
                    parent: "organizations",
                    label: "CREATE ORGANIZATION"
                },
                resolve: {
                    features: ['FeaturesService', function(FeaturesService) {
                        return FeaturesService.get();
                    }]
                }
            }).

            state('organizations.edit', {
                url: '/:organization_id',
                templateUrl: urlPrefix + 'partials/organizations.crud.html',
                controller: OrganizationsEdit,
                data: {
                    activityStreamId: 'organization_id'
                },
                ncyBreadcrumb: {
                    parent: "organizations",
                    label: "{{name}}"
                },
                resolve: {
                    features: ['FeaturesService', function(FeaturesService) {
                        return FeaturesService.get();
                    }]
                }
            }).

            state('organizationAdmins', {
                url: '/organizations/:organization_id/admins',
                templateUrl: urlPrefix + 'partials/organizations.html',
                controller: AdminsList,
                resolve: {
                    features: ['FeaturesService', function(FeaturesService) {
                        return FeaturesService.get();
                    }]
                }
            }).

            state('organizationUsers', {
                url:'/organizations/:organization_id/users',
                templateUrl: urlPrefix + 'partials/users.html',
                controller: UsersList,
                resolve: {
                    features: ['FeaturesService', function(FeaturesService) {
                        return FeaturesService.get();
                    }]
                }
            }).

            state('organizationUserAdd', {
                url: '/organizations/:organization_id/users/add',
                templateUrl: urlPrefix + 'partials/users.html',
                controller: UsersAdd,
                resolve: {
                    features: ['FeaturesService', function(FeaturesService) {
                        return FeaturesService.get();
                    }]
                }
            }).

            state('organizationUserEdit', {
                url: '/organizations/:organization_id/users/:user_id',
                templateUrl: urlPrefix + 'partials/users.html',
                controller: UsersEdit,
                resolve: {
                    features: ['FeaturesService', function(FeaturesService) {
                        return FeaturesService.get();
                    }]
                }
            }).

            state('teams', {
                url: '/teams',
                templateUrl: urlPrefix + 'partials/teams.html',
                controller: TeamsList,
                data: {
                    activityStream: true,
                    activityStreamTarget: 'team'
                },
                ncyBreadcrumb: {
                    parent: 'setup',
                    label: 'TEAMS'
                },
                resolve: {
                    features: ['FeaturesService', function(FeaturesService) {
                        return FeaturesService.get();
                    }]
                }
            }).

            state('teams.add', {
                url: '/add',
                templateUrl: urlPrefix + 'partials/teams.html',
                controller: TeamsAdd,
                ncyBreadcrumb: {
                    parent: "teams",
                    label: "CREATE TEAM"
                },
                resolve: {
                    features: ['FeaturesService', function(FeaturesService) {
                        return FeaturesService.get();
                    }]
                }
            }).

            state('teams.edit', {
                url: '/:team_id',
                templateUrl: urlPrefix + 'partials/teams.html',
                controller: TeamsEdit,
                data: {
                    activityStreamId: 'team_id'
                },
                resolve: {
                    features: ['FeaturesService', function(FeaturesService) {
                        return FeaturesService.get();
                    }]
                }
            }).

            state('teamUsers', {
                url: '/teams/:team_id/users',
                templateUrl: urlPrefix + 'partials/teams.html',
                controller: UsersList,
                resolve: {
                    features: ['FeaturesService', function(FeaturesService) {
                        return FeaturesService.get();
                    }]
                }
            }).

            state('teamUserEdit', {
                url: '/teams/:team_id/users/:user_id',
                templateUrl: urlPrefix + 'partials/teams.html',
                controller: UsersEdit,
                resolve: {
                    features: ['FeaturesService', function(FeaturesService) {
                        return FeaturesService.get();
                    }]
                }
            }).

            state('teamProjects', {
                url: '/teams/:team_id/projects',
                templateUrl: urlPrefix + 'partials/teams.html',
                controller: ProjectsList,
                resolve: {
                    features: ['FeaturesService', function(FeaturesService) {
                        return FeaturesService.get();
                    }]
                }
            }).

            state('teamProjectAdd', {
                url: '/teams/:team_id/projects/add',
                templateUrl: urlPrefix + 'partials/teams.html',
                controller: ProjectsAdd,
                resolve: {
                    features: ['FeaturesService', function(FeaturesService) {
                        return FeaturesService.get();
                    }]
                }
            }).

            state('teamProjectEdit', {
                url: '/teams/:team_id/projects/:project_id',
                templateUrl: urlPrefix + 'partials/teams.html',
                controller: ProjectsEdit,
                resolve: {
                    features: ['FeaturesService', function(FeaturesService) {
                        return FeaturesService.get();
                    }]
                }
            }).

            state('teamCredentials', {
                url: '/teams/:team_id/credentials',
                templateUrl: urlPrefix + 'partials/teams.html',
                controller: CredentialsList,
                resolve: {
                    features: ['FeaturesService', function(FeaturesService) {
                        return FeaturesService.get();
                    }]
                }
            }).

            state('teamCredentialAdd', {
                url: '/teams/:team_id/credentials/add',
                templateUrl: urlPrefix + 'partials/teams.html',
                controller: CredentialsAdd,
                resolve: {
                    features: ['FeaturesService', function(FeaturesService) {
                        return FeaturesService.get();
                    }]
                }
            }).

            state('teamCredentialEdit', {
                url: '/teams/:team_id/credentials/:credential_id',
                templateUrl: urlPrefix + 'partials/teams.html',
                controller: CredentialsEdit,
                resolve: {
                    features: ['FeaturesService', function(FeaturesService) {
                        return FeaturesService.get();
                    }]
                }
            }).

            state('credentials', {
                url: '/credentials',
                templateUrl: urlPrefix + 'partials/credentials.html',
                controller: CredentialsList,
                data: {
                    activityStream: true,
                    activityStreamTarget: 'credential'
                },
                ncyBreadcrumb: {
                    parent: 'setup',
                    label: 'CREDENTIALS'
                },
                resolve: {
                    features: ['FeaturesService', function(FeaturesService) {
                        return FeaturesService.get();
                    }]
                }
            }).

            state('credentials.add', {
                url: '/add',
                templateUrl: urlPrefix + 'partials/credentials.html',
                controller: CredentialsAdd,
                ncyBreadcrumb: {
                    parent: "credentials",
                    label: "CREATE CREDENTIAL"
                },
                resolve: {
                    features: ['FeaturesService', function(FeaturesService) {
                        return FeaturesService.get();
                    }]
                }
            }).

            state('credentials.edit', {
                url: '/:credential_id',
                templateUrl: urlPrefix + 'partials/credentials.html',
                controller: CredentialsEdit,
                data: {
                    activityStreamId: 'credential_id'
                },
                resolve: {
                    features: ['FeaturesService', function(FeaturesService) {
                        return FeaturesService.get();
                    }]
                }
            }).

            state('users', {
                url: '/users',
                templateUrl: urlPrefix + 'partials/users.html',
                controller: UsersList,
                data: {
                    activityStream: true,
                    activityStreamTarget: 'user'
                },
                ncyBreadcrumb: {
                    parent: 'setup',
                    label: 'USERS'
                },
                resolve: {
                    features: ['FeaturesService', function(FeaturesService) {
                        return FeaturesService.get();
                    }]
                }
            }).

            state('users.add', {
                url: '/add',
                templateUrl: urlPrefix + 'partials/users.html',
                controller: UsersAdd,
                ncyBreadcrumb: {
                    parent: "users",
                    label: "CREATE USER"
                },
                resolve: {
                    features: ['FeaturesService', function(FeaturesService) {
                        return FeaturesService.get();
                    }]
                }
            }).

            state('users.edit', {
                url: '/:user_id',
                templateUrl: urlPrefix + 'partials/users.html',
                controller: UsersEdit,
                data: {
                    activityStreamId: 'user_id'
                },
                resolve: {
                    features: ['FeaturesService', function(FeaturesService) {
                        return FeaturesService.get();
                    }]
                }
            }).

            state('userCredentials', {
                url: '/users/:user_id/credentials',
                templateUrl: urlPrefix + 'partials/users.html',
                controller: CredentialsList,
                resolve: {
                    features: ['FeaturesService', function(FeaturesService) {
                        return FeaturesService.get();
                    }]
                }
            }).

            state('userCredentialAdd', {
                url: '/users/:user_id/credentials/add',
                templateUrl: urlPrefix + 'partials/teams.html',
                controller: CredentialsAdd,
                resolve: {
                    features: ['FeaturesService', function(FeaturesService) {
                        return FeaturesService.get();
                    }]
                }
            }).

            state('teamUserCredentialEdit', {
                url: '/teams/:user_id/credentials/:credential_id',
                templateUrl: urlPrefix + 'partials/teams.html',
                controller: CredentialsEdit,
                resolve: {
                    features: ['FeaturesService', function(FeaturesService) {
                        return FeaturesService.get();
                    }]
                }
            }).

            state('sockets', {
                url: '/sockets',
                templateUrl: urlPrefix + 'partials/sockets.html',
                controller: SocketsController,
                ncyBreadcrumb: {
                    label: 'SOCKETS'
                }
            });
        }
    ])

    .config(['$provide', function($provide) {
        $provide.decorator('$log', ['$delegate', function($delegate) {
            var _debug = $delegate.debug;
            $delegate.debug = function(msg) {
                // only show debug messages when debug_mode set to true in config
                if ($AnsibleConfig && $AnsibleConfig.debug_mode) {
                    _debug(msg);
                }
            };
            return $delegate;
        }]);
    }])

<<<<<<< HEAD
    .run(['$q', '$compile', '$cookieStore', '$rootScope', '$log', '$state', 'CheckLicense', '$location', 'Authorization', 'LoadBasePaths', 'Timer', 'ClearScope', 'Socket',
        'LoadConfig', 'Store', 'ShowSocketHelp', 'AboutAnsibleHelp', 'pendoService',
        function ($q, $compile, $cookieStore, $rootScope, $log, $state, CheckLicense, $location, Authorization, LoadBasePaths, Timer, ClearScope, Socket,
        LoadConfig, Store, ShowSocketHelp, AboutAnsibleHelp, pendoService) {
=======
    .run(['$q', '$compile', '$cookieStore', '$rootScope', '$log', 'CheckLicense', '$location', 'Authorization', 'LoadBasePaths', 'Timer', 'ClearScope', 'Socket',
        'LoadConfig', 'Store', 'ShowSocketHelp', 'pendoService',
        function ($q, $compile, $cookieStore, $rootScope, $log, CheckLicense, $location, Authorization, LoadBasePaths, Timer, ClearScope, Socket,
        LoadConfig, Store, ShowSocketHelp, pendoService) {
>>>>>>> 761a5303


            var sock;

            function activateTab() {
                // Make the correct tab active
                var base = $location.path().replace(/^\//, '').split('/')[0];

                if (base === '') {
                    base = 'home';
                } else {
                    //base.replace(/\_/g, ' ');
                    base = (base === 'job_events' || base === 'job_host_summaries') ? 'jobs' : base;
                }
                //make sure that the tower icon works when not in portal mode
                $('.navbar-brand').attr('href', '/#/home');
                $rootScope.portalMode=false;
                if(base==='portal'){
                    $rootScope.portalMode= true;
                    //in portal mode we don't want the tower icon to lead anywhere
                    $('.navbar-brand').removeAttr('href');
                }

                $('#ansible-list-title').html('<strong>' + base.replace(/\_/,' ') + '</strong>');

                $('#ansible-main-menu li').each(function() {
                    $(this).removeClass('active');
                });
                $('#ansible-main-menu #' + base).addClass('active');
                // Apply to mobile menu as well
                $('#ansible-mobile-menu a').each(function() {
                    $(this).removeClass('active');
                });
                $('#ansible-mobile-menu a[href="#' + base + '"]').addClass('active');
            }

            if ($rootScope.removeConfigReady) {
                $rootScope.removeConfigReady();
            }
            $rootScope.removeConfigReady = $rootScope.$on('ConfigReady', function() {
                // initially set row edit indicator for crud pages
                if ($location.$$path && $location.$$path.split("/")[3] && $location.$$path.split("/")[3] === "schedules") {
                    var list = $location.$$path.split("/")[3];
                    var id = $location.$$path.split("/")[4];
                    $rootScope.listBeingEdited = list;
                    $rootScope.rowBeingEdited = id;
                    $rootScope.initialIndicatorLoad = true;
                } else if ($location.$$path.split("/")[2]) {
                    var list = $location.$$path.split("/")[1];
                    var id = $location.$$path.split("/")[2];
                    $rootScope.listBeingEdited = list;
                    $rootScope.rowBeingEdited = id;
                }

                LoadBasePaths();

                $rootScope.crumbCache = [];

                if ($rootScope.removeOpenSocket) {
                    $rootScope.removeOpenSocket();
                }
                $rootScope.removeOpenSocket = $rootScope.$on('OpenSocket', function() {
                    // Listen for job changes and issue callbacks to initiate
                    // DOM updates
                    function openSocket() {
                        var schedule_socket, control_socket;

                        sock = Socket({ scope: $rootScope, endpoint: "jobs" });
                        sock.init();
                        sock.on("status_changed", function(data) {
                            $log.debug('Job ' + data.unified_job_id +
                                ' status changed to ' + data.status +
                                ' send to ' + $location.$$url);

                            // this acts as a router...it emits the proper
                            // value based on what URL the user is currently
                            // accessing.
                            if ($state.is('jobs')) {
                                $rootScope.$emit('JobStatusChange-jobs', data);
                            } else if ($state.is('jobDetail') ||
                                $state.is('adHocJobStdout') ||
                                $state.is('inventorySyncStdout') ||
                                $state.is('managementJobStdout') ||
                                $state.is('scmUpdateStdout')) {

                                $log.debug("sending status to standard out");
                                $rootScope.$emit('JobStatusChange-jobStdout', data);
                            } else if ($state.is('jobDetail')) {
                                $rootScope.$emit('JobStatusChange-jobDetails', data);
                            } else if ($state.is('dashboard')) {
                                $rootScope.$emit('JobStatusChange-home', data);
                            } else if ($state.is('portal')) {
                                $rootScope.$emit('JobStatusChange-portal', data);
                            } else if ($state.is('projects')) {
                                $rootScope.$emit('JobStatusChange-projects', data);
                            } else if ($state.is('inventoryManage')) {
                                $rootScope.$emit('JobStatusChange-inventory', data);
                            }
                        });
                        sock.on("summary_complete", function(data) {
                            $log.debug('Job summary_complete ' + data.unified_job_id);
                            $rootScope.$emit('JobSummaryComplete', data);
                        });

                        schedule_socket = Socket({
                            scope: $rootScope,
                            endpoint: "schedules"
                        });
                        schedule_socket.init();
                        schedule_socket.on("schedule_changed", function(data) {
                            $log.debug('Schedule  ' + data.unified_job_id + ' status changed to ' + data.status);
                            $rootScope.$emit('ScheduleStatusChange', data);
                        });

                        control_socket = Socket({
                            scope: $rootScope,
                            endpoint: "control"
                        });
                        control_socket.init();
                        control_socket.on("limit_reached", function(data) {
                            $log.debug(data.reason);
                            $rootScope.sessionTimer.expireSession('session_limit');
                            $location.url('/login');
                        });
                    }
                    openSocket();

                    setTimeout(function() {
                        $rootScope.$apply(function() {
                            sock.checkStatus();
                            $log.debug('socket status: ' + $rootScope.socketStatus);
                        });
                    },2000);
                });


                $rootScope.$on("$stateChangeStart", function (event, next, nextParams, prev) {
                    // this line removes the query params attached to a route
                    if(prev && prev.$$route &&
                        prev.$$route.name === 'systemTracking'){
                            $location.replace($location.search('').$$url);
                    }

                    // remove any lingering intervals
                    if ($rootScope.jobDetailInterval) {
                        window.clearInterval($rootScope.jobDetailInterval);
                    }
                    if ($rootScope.jobStdOutInterval) {
                        window.clearInterval($rootScope.jobStdOutInterval);
                    }

                    // On each navigation request, check that the user is logged in
                    if (!/^\/(login|logout)/.test($location.path())) {
                        // capture most recent URL, excluding login/logout
                        $rootScope.lastPath = $location.path();
                        $rootScope.enteredPath = $location.path();
                        $cookieStore.put('lastPath', $location.path());
                    }

                    if (Authorization.isUserLoggedIn() === false) {
                        if (next.templateUrl !== (urlPrefix + 'login/loginBackDrop.partial.html')) {
                            $location.path('/login');
                        }
                    } else if ($rootScope && $rootScope.sessionTimer && $rootScope.sessionTimer.isExpired()) {
                      // gets here on timeout
                        if (next.templateUrl !== (urlPrefix + 'login/loginBackDrop.partial.html')) {
                            $rootScope.sessionTimer.expireSession('idle');
                            if (sock&& sock.socket && sock.socket.socket) {
                                sock.socket.socket.disconnect();
                            }
                            $location.path('/login');
                        }
                    } else {
                        if ($rootScope.current_user === undefined || $rootScope.current_user === null) {
                            Authorization.restoreUserInfo(); //user must have hit browser refresh
                        }
                    }
                    activateTab();
                });

                $rootScope.$on('$stateChangeSuccess', function(event, toState, toParams, fromState, fromParams) {
                    // catch license expiration notifications immediately after user logs in, redirect
                    if (fromState.name == 'signIn'){
                        CheckLicense.notify();
                    }
                    // broadcast event change if editing crud object
                    if ($location.$$path && $location.$$path.split("/")[3] && $location.$$path.split("/")[3] === "schedules") {
                        var list = $location.$$path.split("/")[3];
                        var id = $location.$$path.split("/")[4];

                        if (!$rootScope.initialIndicatorLoad) {
                            delete $rootScope.listBeingEdited;
                            delete $rootScope.rowBeingEdited;
                        } else {
                            delete $rootScope.initialIndicatorLoad;
                        }

                        $rootScope.$broadcast("EditIndicatorChange", list, id);
                    } else if ($location.$$path.split("/")[2]) {
                        var list = $location.$$path.split("/")[1];
                        var id = $location.$$path.split("/")[2];

                        delete $rootScope.listBeingEdited;
                        delete $rootScope.rowBeingEdited;

                        $rootScope.$broadcast("EditIndicatorChange", list, id);
                    } else if ($rootScope.addedAnItem) {
                        delete $rootScope.addedAnItem;
                    } else {
                        $rootScope.$broadcast("RemoveIndicator");
                    }
                });

                if (!Authorization.getToken() || !Authorization.isUserLoggedIn()) {
                    // User not authenticated, redirect to login page
                    $rootScope.sessionExpired = false;
                    $cookieStore.put('sessionExpired', false);
                    $location.path('/login');
                } else {
                    // If browser refresh, set the user_is_superuser value
                    $rootScope.user_is_superuser = Authorization.getUserInfo('is_superuser');
                    // state the user refreshes we want to open the socket, except if the user is on the login page, which should happen after the user logs in (see the AuthService module for that call to OpenSocket)
                    if(!_.contains($location.$$url, '/login')){
                        Timer.init().then(function(timer){
                            $rootScope.sessionTimer = timer;
                            $rootScope.$emit('OpenSocket');
                            pendoService.issuePendoIdentity();
                        });
                    }
                }

                activateTab();

                $rootScope.viewCurrentUser = function () {
                    $location.path('/users/' + $rootScope.current_user.id);
                };

                $rootScope.viewLicense = function () {
                    $location.path('/license');
                };
                $rootScope.toggleTab = function(e, tab, tabs) {
                    e.preventDefault();
                    $('#' + tabs + ' #' + tab).tab('show');
                };

                $rootScope.socketHelp = function() {
                    ShowSocketHelp();
                };

                $rootScope.leavePortal = function() {
                    $rootScope.portalMode=false;
                    $location.path('/home/');
                };

            }); // end of 'ConfigReady'


            if (!$AnsibleConfig) {
                // create a promise that will resolve state $AnsibleConfig is loaded
                $rootScope.loginConfig = $q.defer();
            }

            //the authorization controller redirects to the home page automatcially if there is no last path defined. in order to override
            // this, set the last path to /portal for instances where portal is visited for the first time.
            $rootScope.lastPath = ($location.path() === "/portal") ? 'portal' : undefined;

            LoadConfig();
        }
    ]);

export default tower;<|MERGE_RESOLUTION|>--- conflicted
+++ resolved
@@ -882,19 +882,14 @@
         }]);
     }])
 
-<<<<<<< HEAD
-    .run(['$q', '$compile', '$cookieStore', '$rootScope', '$log', '$state', 'CheckLicense', '$location', 'Authorization', 'LoadBasePaths', 'Timer', 'ClearScope', 'Socket',
-        'LoadConfig', 'Store', 'ShowSocketHelp', 'AboutAnsibleHelp', 'pendoService',
-        function ($q, $compile, $cookieStore, $rootScope, $log, $state, CheckLicense, $location, Authorization, LoadBasePaths, Timer, ClearScope, Socket,
-        LoadConfig, Store, ShowSocketHelp, AboutAnsibleHelp, pendoService) {
-=======
-    .run(['$q', '$compile', '$cookieStore', '$rootScope', '$log', 'CheckLicense', '$location', 'Authorization', 'LoadBasePaths', 'Timer', 'ClearScope', 'Socket',
+    .run(['$q', '$compile', '$cookieStore', '$rootScope', '$log', '$state', 'CheckLicense', 
+        '$location', 'Authorization', 'LoadBasePaths', 'Timer', 'ClearScope', 'Socket',
         'LoadConfig', 'Store', 'ShowSocketHelp', 'pendoService',
-        function ($q, $compile, $cookieStore, $rootScope, $log, CheckLicense, $location, Authorization, LoadBasePaths, Timer, ClearScope, Socket,
-        LoadConfig, Store, ShowSocketHelp, pendoService) {
->>>>>>> 761a5303
-
-
+        function (
+            $q, $compile, $cookieStore, $rootScope, $log, $state, CheckLicense, 
+            $location, Authorization, LoadBasePaths, Timer, ClearScope, Socket,
+            LoadConfig, Store, ShowSocketHelp, pendoService) 
+            {
             var sock;
 
             function activateTab() {
