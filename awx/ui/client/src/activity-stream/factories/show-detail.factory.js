<<<<<<< HEAD
export default function ShowDetail($filter, $rootScope, Rest, Alert,
GenerateForm, ProcessErrors, GetBasePath, FormatDate, ActivityDetailForm,
Empty, Find) {
     return function (params, scope) {

         var activity_id = params.activity_id,
             activity = Find({ list: params.scope.activities, key: 'id', val: activity_id }),
             element;

         if (activity) {

             // Grab our element out of the dom
             element = angular.element(document.getElementById('stream-detail-modal'));

             // Grab the modal's scope so that we can set a few variables
             scope = element.scope();

             scope.changes = activity.changes;
             scope.user = ((activity.summary_fields.actor) ? activity.summary_fields.actor.username : 'system') +
                  ' on ' + $filter('longDate')(activity.timestamp);
             scope.operation = activity.description;
             scope.header = "Event " + activity.id;

             // Open the modal
             $('#stream-detail-modal').modal({
                 show: true,
                 backdrop: 'static',
                 keyboard: true
             });

             if (!scope.$$phase) {
                 scope.$digest();
=======
export default
     function ShowDetail($filter, Find) {
         return function (params, scope) {

             var activity_id = params.activity_id,
                 activity = Find({ list: params.scope.activities, key: 'id', val: activity_id }),
                 element;

             if (activity) {

                 // Grab our element out of the dom
                 element = angular.element(document.getElementById('stream-detail-modal'));

                 // Grab the modal's scope so that we can set a few variables
                 scope = element.scope();

                 scope.changes = activity.changes;
                 scope.user = ((activity.summary_fields.actor) ? activity.summary_fields.actor.username : 'system') +
                      ' on ' + $filter('longDate')(activity.timestamp);
                 scope.operation = activity.description;
                 scope.header = "Event " + activity.id;

                 // Open the modal
                 $('#stream-detail-modal').modal({
                     show: true,
                     backdrop: 'static',
                     keyboard: true
                 });

                 if (!scope.$$phase) {
                     scope.$digest();
                 }
>>>>>>> 1869ba67
             }
         }

     };
 }

 ShowDetail.$inject = ['$filter', 'Find'];<|MERGE_RESOLUTION|>--- conflicted
+++ resolved
@@ -1,37 +1,3 @@
-<<<<<<< HEAD
-export default function ShowDetail($filter, $rootScope, Rest, Alert,
-GenerateForm, ProcessErrors, GetBasePath, FormatDate, ActivityDetailForm,
-Empty, Find) {
-     return function (params, scope) {
-
-         var activity_id = params.activity_id,
-             activity = Find({ list: params.scope.activities, key: 'id', val: activity_id }),
-             element;
-
-         if (activity) {
-
-             // Grab our element out of the dom
-             element = angular.element(document.getElementById('stream-detail-modal'));
-
-             // Grab the modal's scope so that we can set a few variables
-             scope = element.scope();
-
-             scope.changes = activity.changes;
-             scope.user = ((activity.summary_fields.actor) ? activity.summary_fields.actor.username : 'system') +
-                  ' on ' + $filter('longDate')(activity.timestamp);
-             scope.operation = activity.description;
-             scope.header = "Event " + activity.id;
-
-             // Open the modal
-             $('#stream-detail-modal').modal({
-                 show: true,
-                 backdrop: 'static',
-                 keyboard: true
-             });
-
-             if (!scope.$$phase) {
-                 scope.$digest();
-=======
 export default
      function ShowDetail($filter, Find) {
          return function (params, scope) {
@@ -64,11 +30,9 @@
                  if (!scope.$$phase) {
                      scope.$digest();
                  }
->>>>>>> 1869ba67
              }
-         }
 
-     };
- }
+         };
+     }
 
  ShowDetail.$inject = ['$filter', 'Find'];