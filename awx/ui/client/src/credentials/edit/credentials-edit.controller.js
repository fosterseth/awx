--- conflicted
+++ resolved
@@ -4,17 +4,6 @@
  * All Rights Reserved
  *************************************************/
 
-<<<<<<< HEAD
-export default ['$scope', '$rootScope', '$location', '$stateParams',
-    'CredentialForm', 'Rest', 'ProcessErrors', 'ClearScope', 'Prompt',
-    'GetBasePath', 'GetChoices', 'KindChange', 'BecomeMethodChange', 'Empty',
-    'OwnerChange', 'Wait', '$state', 'CreateSelect2',
-    'Authorization', 'i18n', 'CredentialFormSave',
-    function($scope, $rootScope, $location, $stateParams, CredentialForm, Rest,
-    ProcessErrors, ClearScope, Prompt, GetBasePath, GetChoices, KindChange,
-    BecomeMethodChange, Empty, OwnerChange, Wait, $state,
-    CreateSelect2, Authorization, i18n, CredentialFormSave) {
-=======
 export default ['$scope', '$rootScope', '$location',
     '$stateParams', 'CredentialForm', 'Rest',
     'ProcessErrors', 'ClearScope', 'Prompt', 'GetBasePath', 'GetChoices',
@@ -24,7 +13,6 @@
     $stateParams, CredentialForm, Rest, ProcessErrors, ClearScope, Prompt,
     GetBasePath, GetChoices, KindChange, BecomeMethodChange, Empty, OwnerChange, CredentialFormSave, Wait,
     $state, CreateSelect2, Authorization, i18n) {
->>>>>>> 1869ba67
 
         ClearScope();
 
