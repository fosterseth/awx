--- conflicted
+++ resolved
@@ -5,23 +5,13 @@
  *************************************************/
 
 export default ['$scope', 'Rest', 'CredentialList', 'Prompt', 'ProcessErrors', 'GetBasePath',
-<<<<<<< HEAD
         'Wait', '$state', '$filter', 'rbacUiControlService', 'Dataset', 'credentialType', 'i18n',
         'CredentialModel', 'CredentialsStrings',
     function($scope, Rest, CredentialList, Prompt,
     ProcessErrors, GetBasePath, Wait, $state, $filter, rbacUiControlService, Dataset,
     credentialType, i18n, Credential, CredentialsStrings) {
 
-        let credential = new Credential();
-=======
-        'Wait', '$state', '$filter', 'rbacUiControlService', 'Dataset', 'CredentialTypeModel',
-        'i18n',
-    function($scope, Rest, CredentialList, Prompt,
-    ProcessErrors, GetBasePath, Wait, $state, $filter, rbacUiControlService, Dataset,
-    CredentialType, i18n) {
-
-        const credentialType = new CredentialType();
->>>>>>> fac7fd45
+        const credential = new Credential();
 
         var list = CredentialList,
             defaultUrl = GetBasePath('credentials');
