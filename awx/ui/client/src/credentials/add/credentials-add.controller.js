/*************************************************
 * Copyright (c) 2016 Ansible, Inc.
 *
 * All Rights Reserved
 *************************************************/

<<<<<<< HEAD
export default ['$scope', '$rootScope', '$stateParams', 'CredentialForm',
    'GenerateForm', 'Rest', 'ProcessErrors', 'ClearScope', 'GetBasePath',
    'GetChoices', 'Empty', 'KindChange', 'BecomeMethodChange',
    'OwnerChange', 'CredentialFormSave', '$state', 'CreateSelect2', 'i18n',
    function($scope, $rootScope, $stateParams, CredentialForm, GenerateForm,
    Rest, ProcessErrors, ClearScope, GetBasePath, GetChoices, Empty, KindChange,
    BecomeMethodChange, OwnerChange, CredentialFormSave, $state, CreateSelect2, i18n) {
=======
export default ['$scope', '$rootScope',
    '$log', '$stateParams', 'CredentialForm', 'GenerateForm', 'Rest',
    'ProcessErrors', 'ClearScope', 'GetBasePath', 'GetChoices', 'Empty', 'KindChange', 'BecomeMethodChange',
    'OwnerChange', 'CredentialFormSave', '$state', 'CreateSelect2', 'i18n',
    function($scope, $rootScope, $log,
    $stateParams, CredentialForm, GenerateForm, Rest, ProcessErrors,
    ClearScope, GetBasePath, GetChoices, Empty, KindChange, BecomeMethodChange,
    OwnerChange, CredentialFormSave, $state, CreateSelect2, i18n) {
>>>>>>> 1869ba67

        ClearScope();

        // Inject dynamic view
        var form = CredentialForm,
            defaultUrl = GetBasePath('credentials'),
            url;

        init();

        function init() {
            $scope.canEditOrg = true;
            // Load the list of options for Kind
            GetChoices({
                scope: $scope,
                url: defaultUrl,
                field: 'kind',
                variable: 'credential_kind_options'
            });

            GetChoices({
                scope: $scope,
                url: defaultUrl,
                field: 'become_method',
                variable: 'become_options'
            });

            CreateSelect2({
                element: '#credential_become_method',
                multiple: false
            });

            CreateSelect2({
                element: '#credential_kind',
                multiple: false
            });

            // apply form definition's default field values
            GenerateForm.applyDefaults(form, $scope);

            $scope.keyEntered = false;
            $scope.permissionsTooltip = i18n._('Please save before assigning permissions');

            // determine if the currently logged-in user may share this credential
            // previous commentary said: "$rootScope.current_user isn't available because a call to the config endpoint hasn't finished resolving yet"
            // I'm 99% sure this state's will never resolve block will be rejected if setup surrounding config endpoint hasn't completed
            if ($rootScope.current_user && $rootScope.current_user.is_superuser) {
                $scope.canShareCredential = true;
            } else {
                Rest.setUrl(`/api/v1/users/${$rootScope.current_user.id}/admin_of_organizations`);
                Rest.get()
                    .success(function(data) {
                        $scope.canShareCredential = (data.count) ? true : false;
                    }).error(function(data, status) {
                        ProcessErrors($scope, data, status, null, { hdr: 'Error!', msg: 'Failed to find if users is admin of org' + status });
                    });
            }
        }

        if (!Empty($stateParams.user_id)) {
            // Get the username based on incoming route
            $scope.owner = 'user';
            $scope.user = $stateParams.user_id;
            OwnerChange({ scope: $scope });
            url = GetBasePath('users') + $stateParams.user_id + '/';
            Rest.setUrl(url);
            Rest.get()
                .success(function(data) {
                    $scope.user_username = data.username;
                })
                .error(function(data, status) {
                    ProcessErrors($scope, data, status, null, { hdr: 'Error!', msg: 'Failed to retrieve user. GET status: ' + status });
                });
        } else if (!Empty($stateParams.team_id)) {
            // Get the username based on incoming route
            $scope.owner = 'team';
            $scope.team = $stateParams.team_id;
            OwnerChange({ scope: $scope });
            url = GetBasePath('teams') + $stateParams.team_id + '/';
            Rest.setUrl(url);
            Rest.get()
                .success(function(data) {
                    $scope.team_name = data.name;
                })
                .error(function(data, status) {
                    ProcessErrors($scope, data, status, null, { hdr: 'Error!', msg: 'Failed to retrieve team. GET status: ' + status });
                });
        } else {
            // default type of owner to a user
            $scope.owner = 'user';
            OwnerChange({ scope: $scope });
        }

        $scope.$watch("ssh_key_data", function(val) {
            if (val === "" || val === null || val === undefined) {
                $scope.keyEntered = false;
                $scope.ssh_key_unlock_ask = false;
                $scope.ssh_key_unlock = "";
            } else {
                $scope.keyEntered = true;
            }
        });

        // Handle Kind change
        $scope.kindChange = function() {
            KindChange({ scope: $scope, form: form, reset: true });
        };

        $scope.becomeMethodChange = function() {
            BecomeMethodChange({ scope: $scope });
        };

        // Save
        $scope.formSave = function() {
            if ($scope[form.name + '_form'].$valid) {
                CredentialFormSave({ scope: $scope, mode: 'add' });
            }
        };

        $scope.formCancel = function() {
            $state.go('credentials');
        };

        // Password change
        $scope.clearPWConfirm = function(fld) {
            // If password value changes, make sure password_confirm must be re-entered
            $scope[fld] = '';
            $scope[form.name + '_form'][fld].$setValidity('awpassmatch', false);
        };

        // Respond to 'Ask at runtime?' checkbox
        $scope.ask = function(fld, associated) {
            if ($scope[fld + '_ask']) {
                $scope[fld] = 'ASK';
                $("#" + form.name + "_" + fld + "_input").attr("type", "text");
                $("#" + form.name + "_" + fld + "_show_input_button").html("Hide");
                if (associated !== "undefined") {
                    $("#" + form.name + "_" + fld + "_input").attr("type", "password");
                    $("#" + form.name + "_" + fld + "_show_input_button").html("Show");
                    $scope[associated] = '';
                    $scope[form.name + '_form'][associated].$setValidity('awpassmatch', true);
                }
            } else {
                $scope[fld] = '';
                $("#" + form.name + "_" + fld + "_input").attr("type", "password");
                $("#" + form.name + "_" + fld + "_show_input_button").html("Show");
                if (associated !== "undefined") {
                    $("#" + form.name + "_" + fld + "_input").attr("type", "text");
                    $("#" + form.name + "_" + fld + "_show_input_button").html("Hide");
                    $scope[associated] = '';
                    $scope[form.name + '_form'][associated].$setValidity('awpassmatch', true);
                }
            }
        };

        // Click clear button
        $scope.clear = function(fld, associated) {
            $scope[fld] = '';
            $scope[associated] = '';
            $scope[form.name + '_form'][associated].$setValidity('awpassmatch', true);
            $scope[form.name + '_form'].$setDirty();
        };
    }
];<|MERGE_RESOLUTION|>--- conflicted
+++ resolved
@@ -4,15 +4,6 @@
  * All Rights Reserved
  *************************************************/
 
-<<<<<<< HEAD
-export default ['$scope', '$rootScope', '$stateParams', 'CredentialForm',
-    'GenerateForm', 'Rest', 'ProcessErrors', 'ClearScope', 'GetBasePath',
-    'GetChoices', 'Empty', 'KindChange', 'BecomeMethodChange',
-    'OwnerChange', 'CredentialFormSave', '$state', 'CreateSelect2', 'i18n',
-    function($scope, $rootScope, $stateParams, CredentialForm, GenerateForm,
-    Rest, ProcessErrors, ClearScope, GetBasePath, GetChoices, Empty, KindChange,
-    BecomeMethodChange, OwnerChange, CredentialFormSave, $state, CreateSelect2, i18n) {
-=======
 export default ['$scope', '$rootScope',
     '$log', '$stateParams', 'CredentialForm', 'GenerateForm', 'Rest',
     'ProcessErrors', 'ClearScope', 'GetBasePath', 'GetChoices', 'Empty', 'KindChange', 'BecomeMethodChange',
@@ -21,7 +12,6 @@
     $stateParams, CredentialForm, GenerateForm, Rest, ProcessErrors,
     ClearScope, GetBasePath, GetChoices, Empty, KindChange, BecomeMethodChange,
     OwnerChange, CredentialFormSave, $state, CreateSelect2, i18n) {
->>>>>>> 1869ba67
 
         ClearScope();
 
