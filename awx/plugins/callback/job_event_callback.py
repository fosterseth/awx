# Copyright (c) 2015 Ansible, Inc.
# This file is a utility Ansible plugin that is not part of the AWX or Ansible
# packages.  It does not import any code from either package, nor does its
# license apply to Ansible or AWX.
# 
# Redistribution and use in source and binary forms, with or without
# modification, are permitted provided that the following conditions are met:
# 
# Redistributions of source code must retain the above copyright notice, this
# list of conditions and the following disclaimer.
#
#    Redistributions in binary form must reproduce the above copyright notice,
#    this list of conditions and the following disclaimer in the documentation
#    and/or other materials provided with the distribution.
#
#    Neither the name of the <ORGANIZATION> nor the names of its contributors
#    may be used to endorse or promote products derived from this software
#    without specific prior written permission.
#
# THIS SOFTWARE IS PROVIDED BY THE COPYRIGHT HOLDERS AND CONTRIBUTORS "AS IS"
# AND ANY EXPRESS OR IMPLIED WARRANTIES, INCLUDING, BUT NOT LIMITED TO, THE
# IMPLIED WARRANTIES OF MERCHANTABILITY AND FITNESS FOR A PARTICULAR PURPOSE
# ARE DISCLAIMED. IN NO EVENT SHALL THE COPYRIGHT HOLDER OR CONTRIBUTORS BE
# LIABLE FOR ANY DIRECT, INDIRECT, INCIDENTAL, SPECIAL, EXEMPLARY, OR
# CONSEQUENTIAL DAMAGES (INCLUDING, BUT NOT LIMITED TO, PROCUREMENT OF
# SUBSTITUTE GOODS OR SERVICES; LOSS OF USE, DATA, OR PROFITS; OR BUSINESS
# INTERRUPTION) HOWEVER CAUSED AND ON ANY THEORY OF LIABILITY, WHETHER IN
# CONTRACT, STRICT LIABILITY, OR TORT (INCLUDING NEGLIGENCE OR OTHERWISE)
# ARISING IN ANY WAY OUT OF THE USE OF THIS SOFTWARE, EVEN IF ADVISED OF THE
# POSSIBILITY OF SUCH DAMAGE.

# Python
import datetime
import glob
import json
import logging
import os
import pwd
import urlparse
import re
<<<<<<< HEAD
=======
from copy import deepcopy
>>>>>>> 24b33a52

# Requests
import requests

# ZeroMQ
import zmq

import psutil

<<<<<<< HEAD
# Only use statsd if there's a statsd host in the environment
# otherwise just do a noop.
if os.environ.get('GRAPHITE_PORT_8125_UDP_ADDR'):
    from statsd import StatsClient
    statsd = StatsClient(host=os.environ['GRAPHITE_PORT_8125_UDP_ADDR'],
                         port=8125,
                         prefix='tower.job.event_callback',
                         maxudpsize=512)
else:
    from statsd import StatsClient

    class NoStatsClient(StatsClient):
        def __init__(self, *args, **kwargs):
            pass

        def _prepare(self, stat, value, rate):
            pass

        def _send_stat(self, stat, value, rate):
            pass

        def _send(self, *args, **kwargs):
            pass
    statsd = NoStatsClient()
=======

CENSOR_FIELD_WHITELIST=[
    'msg',
    'failed',
    'changed',
    'results',
    'start',
    'end',
    'delta',
    'cmd',
    '_ansible_no_log',
    'cmd',
    'rc',
    'failed_when_result',
    'skipped',
    'skip_reason',
]

def censor(obj):
    if obj.get('_ansible_no_log', False):
        new_obj = {}
        for k in CENSOR_FIELD_WHITELIST:
            if k in obj:
                new_obj[k] = obj[k]
            if k == 'cmd' and k in obj:
                if re.search(r'\s', obj['cmd']):
                    new_obj['cmd'] = re.sub(r'^(([^\s\\]|\\\s)+).*$',
                                            r'\1 <censored>',
                                            obj['cmd'])
        new_obj['censored'] = "the output has been hidden due to the fact that 'no_log: true' was specified for this result"
        obj = new_obj
    if 'results' in obj:
        for i in xrange(len(obj['results'])):
            obj['results'][i] = censor(obj['results'][i])
    return obj
>>>>>>> 24b33a52


class TokenAuth(requests.auth.AuthBase):

    def __init__(self, token):
        self.token = token

    def __call__(self, request):
        request.headers['Authorization'] = 'Token %s' % self.token
        return request


class BaseCallbackModule(object):
    '''
    Callback module for logging ansible-playbook job events via the REST API.
    '''

    def __init__(self):
        self.base_url = os.getenv('REST_API_URL', '')
        self.auth_token = os.getenv('REST_API_TOKEN', '')
        self.callback_consumer_port = os.getenv('CALLBACK_CONSUMER_PORT', '')
        self.context = None
        self.socket = None
        self._init_logging()
        self._init_connection()
        self.counter = 0

    def _init_logging(self):
        try:
            self.job_callback_debug = int(os.getenv('JOB_CALLBACK_DEBUG', '0'))
        except ValueError:
            self.job_callback_debug = 0
        self.logger = logging.getLogger('awx.plugins.callback.job_event_callback')
        if self.job_callback_debug >= 2:
            self.logger.setLevel(logging.DEBUG)
        elif self.job_callback_debug >= 1:
            self.logger.setLevel(logging.INFO)
        else:
            self.logger.setLevel(logging.WARNING)
        handler = logging.StreamHandler()
        formatter = logging.Formatter('%(levelname)-8s %(process)-8d %(message)s')
        handler.setFormatter(formatter)
        self.logger.addHandler(handler)
        self.logger.propagate = False

    def _init_connection(self):
        self.context = None
        self.socket = None

    def _start_connection(self):
        self.context = zmq.Context()
        self.socket = self.context.socket(zmq.REQ)
        self.socket.setsockopt(zmq.RCVTIMEO, 4000)
        self.socket.setsockopt(zmq.LINGER, 2000)
        self.socket.connect(self.callback_consumer_port)

    def _post_job_event_queue_msg(self, event, event_data):
        self.counter += 1
        msg = {
            'event': event,
            'event_data': event_data,
            'counter': self.counter,
            'created': datetime.datetime.utcnow().isoformat(),
        }
        if getattr(self, 'job_id', None):
            msg['job_id'] = self.job_id
        if getattr(self, 'ad_hoc_command_id', None):
            msg['ad_hoc_command_id'] = self.ad_hoc_command_id

        active_pid = os.getpid()
        if self.job_callback_debug:
            msg.update({
                'pid': active_pid,
            })
        for retry_count in xrange(4):
            try:
                if not hasattr(self, 'connection_pid'):
                    self.connection_pid = active_pid
                if self.connection_pid != active_pid:
                    self._init_connection()
                if self.context is None:
                    self._start_connection()
                if 'res' in event_data \
                        and event_data['res'].get('_ansible_no_log', False):
                    res = event_data['res']
                    if 'stdout' in res and res['stdout']:
                        res['stdout'] = '<censored>'
                    if 'stdout_lines' in res and res['stdout_lines']:
                        res['stdout_lines'] = ['<censored>']
                    if 'stderr' in res and res['stderr']:
                        res['stderr'] = '<censored>'
                    if 'stderr_lines' in res and res['stderr_lines']:
                        res['stderr_lines'] = ['<censored>']
                    if res.get('cmd', None) and re.search(r'\s', res['cmd']):
                        res['cmd'] = re.sub(r'^(([^\s\\]|\\\s)+).*$', 
                                            r'\1 <censored>',
                                            res['cmd'])
                    if 'invocation' in res \
                        and 'module_args' in res['invocation'] \
                        and '_raw_params' in res['invocation']['module_args'] \
                        and re.search(r'\s',
                                      res['invocation']['module_args']['_raw_params']):
                        res['invocation']['module_args']['_raw_params'] = \
                            re.sub(r'^(([^\s\\]|\\\s)+).*$',
                                   r'\1 <censored>',
                                   res['invocation']['module_args']['_raw_params'])
                    msg['event_data']['res'] = res

                self.socket.send_json(msg)
                self.socket.recv()
                return
            except Exception, e:
                self.logger.info('Publish Job Event Exception: %r, retry=%d', e,
                                 retry_count, exc_info=True)
                retry_count += 1
                if retry_count >= 3:
                    break

    def _post_rest_api_event(self, event, event_data):
        data = json.dumps({
            'event': event,
            'event_data': event_data,
        })
        parts = urlparse.urlsplit(self.base_url)
        if parts.username and parts.password:
            auth = (parts.username, parts.password)
        elif self.auth_token:
            auth = TokenAuth(self.auth_token)
        else:
            auth = None
        port = parts.port or (443 if parts.scheme == 'https' else 80)
        url = urlparse.urlunsplit([parts.scheme,
                                   '%s:%d' % (parts.hostname, port),
                                   parts.path, parts.query, parts.fragment])
        url = urlparse.urljoin(url, self.rest_api_path)
        headers = {'content-type': 'application/json'}
        response = requests.post(url, data=data, headers=headers, auth=auth)
        response.raise_for_status()

    def _log_event(self, event, **event_data):
        if 'res' in event_data:
            event_data['res'] = censor(deepcopy(event_data['res']))

        if self.callback_consumer_port:
            with statsd.timer('zmq_post_event_msg.{0}'.format(event)):
                self._post_job_event_queue_msg(event, event_data)
        else:
            self._post_rest_api_event(event, event_data)

    def on_any(self, *args, **kwargs):
        pass

    def runner_on_failed(self, host, res, ignore_errors=False):
        self._log_event('runner_on_failed', host=host, res=res,
                        ignore_errors=ignore_errors)

    def v2_runner_on_failed(self, result, ignore_errors=False):
        self._log_event('runner_on_failed', host=result._host.name,
                        res=result._result, task=result._task,
                        ignore_errors=ignore_errors)

    def runner_on_ok(self, host, res):
        self._log_event('runner_on_ok', host=host, res=res)

    def v2_runner_on_ok(self, result):
        self._log_event('runner_on_ok', host=result._host.name,
                        task=result._task, res=result._result)

    def runner_on_error(self, host, msg):
        self._log_event('runner_on_error', host=host, msg=msg)

    def v2_runner_on_error(self, result):
        pass # Currently not implemented in v2

    def runner_on_skipped(self, host, item=None):
        self._log_event('runner_on_skipped', host=host, item=item)

    def v2_runner_on_skipped(self, result):
        self._log_event('runner_on_skipped', host=result._host.name,
                        task=result._task)

    def runner_on_unreachable(self, host, res):
        self._log_event('runner_on_unreachable', host=host, res=res)

    def v2_runner_on_unreachable(self, result):
        self._log_event('runner_on_unreachable', host=result._host.name,
                        task=result._task, res=result._result)

    def runner_on_no_hosts(self):
        self._log_event('runner_on_no_hosts')

    def v2_runner_on_no_hosts(self, task):
        self._log_event('runner_on_no_hosts', task=task)

    # V2 does not use the _on_async callbacks (yet).

    def runner_on_async_poll(self, host, res, jid, clock):
        self._log_event('runner_on_async_poll', host=host, res=res, jid=jid,
                        clock=clock)

    def runner_on_async_ok(self, host, res, jid):
        self._log_event('runner_on_async_ok', host=host, res=res, jid=jid)

    def runner_on_async_failed(self, host, res, jid):
        self._log_event('runner_on_async_failed', host=host, res=res, jid=jid)

    def runner_on_file_diff(self, host, diff):
        self._log_event('runner_on_file_diff', host=host, diff=diff)

    def v2_runner_on_file_diff(self, result, diff):
        self._log_event('runner_on_file_diff', host=result._host.name,
                        task=result._task, diff=diff)

    @staticmethod
    @statsd.timer('terminate_ssh_control_masters')
    def terminate_ssh_control_masters():
        # Determine if control persist is being used and if any open sockets
        # exist after running the playbook.
        cp_path = os.environ.get('ANSIBLE_SSH_CONTROL_PATH', '')
        if not cp_path:
            return
        cp_dir = os.path.dirname(cp_path)
        if not os.path.exists(cp_dir):
            return
        cp_pattern = os.path.join(cp_dir, 'ansible-ssh-*')
        cp_files = glob.glob(cp_pattern)
        if not cp_files:
            return

        # Attempt to find any running control master processes.
        username = pwd.getpwuid(os.getuid())[0]
        ssh_cm_procs = []
        for proc in psutil.process_iter():
            try:
                pname = proc.name()
                pcmdline = proc.cmdline()
                pusername = proc.username()
            except psutil.NoSuchProcess:
                continue
            if pusername != username:
                continue
            if pname != 'ssh':
                continue
            for cp_file in cp_files:
                if pcmdline and cp_file in pcmdline[0]:
                    ssh_cm_procs.append(proc)
                    break

        # Terminate then kill control master processes.  Workaround older
        # version of psutil that may not have wait_procs implemented.
        for proc in ssh_cm_procs:
            proc.terminate()
        procs_gone, procs_alive = psutil.wait_procs(ssh_cm_procs, timeout=5)
        for proc in procs_alive:
            proc.kill()


class JobCallbackModule(BaseCallbackModule):
    '''
    Callback module for logging ansible-playbook job events via the REST API.
    '''

    # These events should never have an associated play.
    EVENTS_WITHOUT_PLAY = [
        'playbook_on_start',
        'playbook_on_stats',
    ]
    # These events should never have an associated task.
    EVENTS_WITHOUT_TASK = EVENTS_WITHOUT_PLAY + [
        'playbook_on_setup',
        'playbook_on_notify',
        'playbook_on_import_for_host',
        'playbook_on_not_import_for_host',
        'playbook_on_no_hosts_matched',
        'playbook_on_no_hosts_remaining',
    ]

    def __init__(self):
        self.job_id = int(os.getenv('JOB_ID', '0'))
        self.rest_api_path = '/api/v1/jobs/%d/job_events/' % self.job_id
        super(JobCallbackModule, self).__init__()

    def _log_event(self, event, **event_data):
        play = getattr(self, 'play', None)
        play_name = getattr(play, 'name', '')
        if play_name and event not in self.EVENTS_WITHOUT_PLAY:
            event_data['play'] = play_name
        task = event_data.pop('task', None) or getattr(self, 'task', None)
        task_name = None
        role_name = None
        if task:
            if hasattr(task, 'get_name'):
                # in v2, the get_name() method creates the name
                task_name = task.get_name()
            else:
                # v1 datastructure
                task_name = getattr(task, 'name', '')
            if hasattr(task, '_role') and task._role:
                # v2 datastructure
                role_name = task._role._role_name
            else:
                # v1 datastructure
                role_name = getattr(task, 'role_name', '')
        if task_name and event not in self.EVENTS_WITHOUT_TASK:
            event_data['task'] = task_name
        if role_name and event not in self.EVENTS_WITHOUT_TASK:
            event_data['role'] = role_name
        super(JobCallbackModule, self)._log_event(event, **event_data)

    def playbook_on_start(self):
        self._log_event('playbook_on_start')

    def v2_playbook_on_start(self, playbook):
        # NOTE: the playbook parameter was added late in Ansible 2.0 development
        #       so we don't currently utilize but could later.
        self.playbook_on_start()

    def playbook_on_notify(self, host, handler):
        self._log_event('playbook_on_notify', host=host, handler=handler)

    def v2_playbook_on_notify(self, result, handler):
        self._log_event('playbook_on_notify', host=result._host.name,
                        task=result._task, handler=handler)

    def playbook_on_no_hosts_matched(self):
        self._log_event('playbook_on_no_hosts_matched')

    def v2_playbook_on_no_hosts_matched(self):
        # since there is no task/play info, this is currently identical
        # to the v1 callback which does the same thing
        self.playbook_on_no_hosts_matched()

    def playbook_on_no_hosts_remaining(self):
        self._log_event('playbook_on_no_hosts_remaining')

    def v2_playbook_on_no_hosts_remaining(self):
        # since there is no task/play info, this is currently identical
        # to the v1 callback which does the same thing
        self.playbook_on_no_hosts_remaining()

    def playbook_on_task_start(self, name, is_conditional):
        self._log_event('playbook_on_task_start', name=name,
                        is_conditional=is_conditional)

    def v2_playbook_on_task_start(self, task, is_conditional):
        self._log_event('playbook_on_task_start', task=task,
                        name=task.get_name(), is_conditional=is_conditional)

    def v2_playbook_on_cleanup_task_start(self, task):
        # re-using playbook_on_task_start event here for this v2-specific
        # event, though we may consider any changes necessary to distinguish
        # this from a normal task
        self._log_event('playbook_on_task_start', task=task,
                        name=task.get_name())
                        
    def playbook_on_vars_prompt(self, varname, private=True, prompt=None,
                                encrypt=None, confirm=False, salt_size=None,
                                salt=None, default=None):
        self._log_event('playbook_on_vars_prompt', varname=varname,
                        private=private, prompt=prompt, encrypt=encrypt,
                        confirm=confirm, salt_size=salt_size, salt=salt,
                        default=default)

    def v2_playbook_on_vars_prompt(self, varname, private=True, prompt=None,
                                   encrypt=None, confirm=False, salt_size=None,
                                   salt=None, default=None):
        pass # not currently used in v2 (yet)

    def playbook_on_setup(self):
        self._log_event('playbook_on_setup')

    def v2_playbook_on_setup(self):
        pass # not currently used in v2 (yet)

    def playbook_on_import_for_host(self, host, imported_file):
        # don't care about recording this one
        # self._log_event('playbook_on_import_for_host', host=host,
        #                imported_file=imported_file)
        pass

    def v2_playbook_on_import_for_host(self, result, imported_file):
        pass # not currently used in v2 (yet)

    def playbook_on_not_import_for_host(self, host, missing_file):
        # don't care about recording this one
        #self._log_event('playbook_on_not_import_for_host', host=host,
        #                missing_file=missing_file)
        pass

    def v2_playbook_on_not_import_for_host(self, result, missing_file):
        pass # not currently used in v2 (yet)

    def playbook_on_play_start(self, name):
        # Only play name is passed via callback, get host pattern from the play.
        pattern = getattr(getattr(self, 'play', None), 'hosts', name)
        self._log_event('playbook_on_play_start', name=name, pattern=pattern)

    def v2_playbook_on_play_start(self, play):
        setattr(self, 'play', play)
        self._log_event('playbook_on_play_start', name=play.name,
                        pattern=play.hosts)

    def playbook_on_stats(self, stats):
        d = {}
        for attr in ('changed', 'dark', 'failures', 'ok', 'processed', 'skipped'):
            d[attr] = getattr(stats, attr)
        self._log_event('playbook_on_stats', **d)
        self.terminate_ssh_control_masters()

    def v2_playbook_on_stats(self, stats):
        self.playbook_on_stats(stats)

    def v2_playbook_on_include(self, included_file):
        self._log_event('playbook_on_include', included_file=included_file)

class AdHocCommandCallbackModule(BaseCallbackModule):
    '''
    Callback module for logging ansible ad hoc events via ZMQ or the REST API.
    '''

    def __init__(self):
        self.ad_hoc_command_id = int(os.getenv('AD_HOC_COMMAND_ID', '0'))
        self.rest_api_path = '/api/v1/ad_hoc_commands/%d/events/' % self.ad_hoc_command_id
        super(AdHocCommandCallbackModule, self).__init__()

    def _log_event(self, event, **event_data):
        # Ignore task for ad hoc commands (with v2).
        event_data.pop('task', None)
        super(AdHocCommandCallbackModule, self)._log_event(event, **event_data)

    def runner_on_file_diff(self, host, diff):
        pass # Ignore file diff for ad hoc commands.


if os.getenv('JOB_ID', ''):
    CallbackModule = JobCallbackModule
elif os.getenv('AD_HOC_COMMAND_ID', ''):
    CallbackModule = AdHocCommandCallbackModule<|MERGE_RESOLUTION|>--- conflicted
+++ resolved
@@ -38,10 +38,7 @@
 import pwd
 import urlparse
 import re
-<<<<<<< HEAD
-=======
 from copy import deepcopy
->>>>>>> 24b33a52
 
 # Requests
 import requests
@@ -51,7 +48,6 @@
 
 import psutil
 
-<<<<<<< HEAD
 # Only use statsd if there's a statsd host in the environment
 # otherwise just do a noop.
 if os.environ.get('GRAPHITE_PORT_8125_UDP_ADDR'):
@@ -76,7 +72,6 @@
         def _send(self, *args, **kwargs):
             pass
     statsd = NoStatsClient()
-=======
 
 CENSOR_FIELD_WHITELIST=[
     'msg',
@@ -112,8 +107,6 @@
         for i in xrange(len(obj['results'])):
             obj['results'][i] = censor(obj['results'][i])
     return obj
->>>>>>> 24b33a52
-
 
 class TokenAuth(requests.auth.AuthBase):
 
