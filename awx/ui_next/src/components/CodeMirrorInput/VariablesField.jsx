import React, { useState } from 'react';
import { string, bool } from 'prop-types';
import { withI18n } from '@lingui/react';
import { t } from '@lingui/macro';
import { useField } from 'formik';
import styled from 'styled-components';
import { Split, SplitItem } from '@patternfly/react-core';
<<<<<<< HEAD
import { CheckboxField, FieldTooltip } from '@components/FormField';
=======
import { CheckboxField } from '@components/FormField';
import MultiButtonToggle from '@components/MultiButtonToggle';
>>>>>>> e3ec63e8
import { yamlToJson, jsonToYaml, isJson } from '@util/yaml';
import CodeMirrorInput from './CodeMirrorInput';
import { JSON_MODE, YAML_MODE } from './constants';

const FieldHeader = styled.div`
  display: flex;
  justify-content: space-between;
`;

const StyledCheckboxField = styled(CheckboxField)`
  --pf-c-check__label--FontSize: var(--pf-c-form__label--FontSize);
`;

function VariablesField({
  i18n,
  id,
  name,
  label,
  readOnly,
  promptId,
  tooltip,
}) {
  const [field, meta, helpers] = useField(name);
  const [mode, setMode] = useState(isJson(field.value) ? JSON_MODE : YAML_MODE);

  return (
    <div className="pf-c-form__group">
      <FieldHeader>
        <Split gutter="sm">
          <SplitItem>
            <label htmlFor={id} className="pf-c-form__label">
              <span className="pf-c-form__label-text">{label}</span>
            </label>
            {tooltip && <FieldTooltip content={tooltip} />}
          </SplitItem>
          <SplitItem>
            <MultiButtonToggle
              buttons={[[YAML_MODE, 'YAML'], [JSON_MODE, 'JSON']]}
              value={mode}
              onChange={newMode => {
                try {
                  const newVal =
                    newMode === YAML_MODE
                      ? jsonToYaml(field.value)
                      : yamlToJson(field.value);
                  helpers.setValue(newVal);
                  setMode(newMode);
                } catch (err) {
                  helpers.setError(err.message);
                }
              }}
            />
          </SplitItem>
        </Split>
        {promptId && (
          <StyledCheckboxField
            id="template-ask-variables-on-launch"
            label={i18n._(t`Prompt On Launch`)}
            name="ask_variables_on_launch"
          />
        )}
      </FieldHeader>
      <CodeMirrorInput
        mode={mode}
        readOnly={readOnly}
        {...field}
        onChange={newVal => {
          helpers.setValue(newVal);
        }}
        hasErrors={!!meta.error}
      />
      {meta.error ? (
        <div className="pf-c-form__helper-text pf-m-error" aria-live="polite">
          {meta.error}
        </div>
      ) : null}
    </div>
  );
}
VariablesField.propTypes = {
  id: string.isRequired,
  name: string.isRequired,
  label: string.isRequired,
  readOnly: bool,
  promptId: string,
};
VariablesField.defaultProps = {
  readOnly: false,
  promptId: null,
};

export default withI18n()(VariablesField);<|MERGE_RESOLUTION|>--- conflicted
+++ resolved
@@ -5,12 +5,8 @@
 import { useField } from 'formik';
 import styled from 'styled-components';
 import { Split, SplitItem } from '@patternfly/react-core';
-<<<<<<< HEAD
 import { CheckboxField, FieldTooltip } from '@components/FormField';
-=======
-import { CheckboxField } from '@components/FormField';
 import MultiButtonToggle from '@components/MultiButtonToggle';
->>>>>>> e3ec63e8
 import { yamlToJson, jsonToYaml, isJson } from '@util/yaml';
 import CodeMirrorInput from './CodeMirrorInput';
 import { JSON_MODE, YAML_MODE } from './constants';
