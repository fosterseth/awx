import React, { Fragment } from 'react';
import { Trans } from '@lingui/macro';
import {
  PageSection,
  PageSectionVariants,
  Title,
  Form,
  FormGroup,
  TextInput,
  ActionGroup,
  Toolbar,
  ToolbarGroup,
  Button,
  Gallery,
  Card,
  CardBody,
} from '@patternfly/react-core';

import { API_ORGANIZATIONS, API_CONFIG } from '../../../endpoints';
import api from '../../../api';
import AnsibleSelect from '../../../components/AnsibleSelect'
const { light } = PageSectionVariants;

<<<<<<< HEAD
class OrganizationAdd extends React.Component {
  constructor(props) {
    super(props);
=======
const OrganizationView = () => (
  <Fragment>
    <PageSection variant={light} className="pf-m-condensed">
      <Title size="2xl">
        <Trans>Organization Add</Trans>
      </Title>
    </PageSection>
    <PageSection variant={medium}>
      This is the add view
    </PageSection>
  </Fragment>
);
>>>>>>> b2ba8635

    this.handleChange = this.handleChange.bind(this);
    this.onSelectChange = this.onSelectChange.bind(this);
    this.onSubmit = this.onSubmit.bind(this);
    this.resetForm = this.resetForm.bind(this);
  }

  state = {
    name: '',
    description: '',
    instanceGroups: '',
    custom_virtualenv: '',
    custom_virtualenvs: [],
    hideAnsibleSelect: true,
  };

  onSelectChange(value, _) {
    this.setState({ custom_virtualenv: value });
  };

  resetForm() {
    this.setState({
      ...this.state,
      name: '',
      description: ''
    })
  }

  handleChange(_, evt) {
    this.setState({ [evt.target.name]: evt.target.value });
  }

  async onSubmit() {
    const data = Object.assign({}, { ...this.state });
    await api.post(API_ORGANIZATIONS, data);
    this.resetForm();
  }

  async componentDidMount() {
    const { data } = await api.get(API_CONFIG);
    this.setState({ custom_virtualenvs: [...data.custom_virtualenvs] });
    if (this.state.custom_virtualenvs.length > 1) {
      // Show dropdown if we have more than one ansible environment
      this.setState({ hideAnsibleSelect: !this.state.hideAnsibleSelect });
    }
  }
  render() {
    const { name } = this.state;
    const enabled = name.length > 0; // TODO: add better form validation
    return (
      <Fragment>
        <PageSection variant={light} className="pf-m-condensed">
          <Title size="2xl">Organization Add</Title>
        </PageSection>
        <PageSection>
          <Card>
            <CardBody>
              <Form autoComplete="off">
                <Gallery gutter="md">
                  <FormGroup
                    label="Name"
                    isRequired
                    fieldId="add-org-form-name"
                  >
                    <TextInput
                      isRequired
                      type="text"
                      id="add-org-form-name"
                      name="name"
                      value={this.state.name}
                      onChange={this.handleChange}
                    />
                  </FormGroup>
                  <FormGroup label="Description" fieldId="add-org-form-description">
                    <TextInput
                      id="add-org-form-description"
                      name="description"
                      value={this.state.description}
                      onChange={this.handleChange}
                    />
                  </FormGroup>
                  {/* LOOKUP MODAL PLACEHOLDER */}
                  <FormGroup label="Instance Groups" fieldId="simple-form-instance-groups">
                    <TextInput
                      id="add-org-form-instance-groups"
                      name="instance-groups"
                      value={this.state.instanceGroups}
                      onChange={this.handleChange}
                    />
                  </FormGroup>
                  <AnsibleSelect
                    labelName="Ansible Environment"
                    selected={this.state.custom_virtualenv}
                    selectChange={this.onSelectChange}
                    data={this.state.custom_virtualenvs}
                    hidden={this.state.hideAnsibleSelect}
                  />
                </Gallery>
                <ActionGroup className="at-align-right">
                  <Toolbar>
                    <ToolbarGroup>
                      <Button className="at-C-SubmitButton" variant="primary" onClick={this.onSubmit} isDisabled={!enabled}>Save</Button>
                    </ToolbarGroup>
                    <ToolbarGroup>
                      <Button variant="secondary">Cancel</Button>
                    </ToolbarGroup>
                  </Toolbar>
                </ActionGroup>
              </Form>
            </CardBody>
          </Card>
        </PageSection>
      </Fragment>
    );
  }
}

export default OrganizationAdd;<|MERGE_RESOLUTION|>--- conflicted
+++ resolved
@@ -21,24 +21,9 @@
 import AnsibleSelect from '../../../components/AnsibleSelect'
 const { light } = PageSectionVariants;
 
-<<<<<<< HEAD
 class OrganizationAdd extends React.Component {
   constructor(props) {
     super(props);
-=======
-const OrganizationView = () => (
-  <Fragment>
-    <PageSection variant={light} className="pf-m-condensed">
-      <Title size="2xl">
-        <Trans>Organization Add</Trans>
-      </Title>
-    </PageSection>
-    <PageSection variant={medium}>
-      This is the add view
-    </PageSection>
-  </Fragment>
-);
->>>>>>> b2ba8635
 
     this.handleChange = this.handleChange.bind(this);
     this.onSelectChange = this.onSelectChange.bind(this);
@@ -91,7 +76,9 @@
     return (
       <Fragment>
         <PageSection variant={light} className="pf-m-condensed">
-          <Title size="2xl">Organization Add</Title>
+          <Title size="2xl">
+            <Trans>Organization Add</Trans>
+          </Title>
         </PageSection>
         <PageSection>
           <Card>
