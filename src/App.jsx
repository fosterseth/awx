<<<<<<< HEAD
import React, { Fragment } from 'react';
import { ConfigContext } from './context';

import { I18nProvider, I18n } from '@lingui/react';
import { t } from '@lingui/macro';
=======
import React, { Component, Fragment } from 'react';
import { global_breakpoint_md } from '@patternfly/react-tokens';
>>>>>>> f521fe5c
import {
  Nav,
  NavList,
  Page,
  PageHeader,
  PageSidebar,
} from '@patternfly/react-core';
<<<<<<< HEAD
import { global_breakpoint_md as breakpointMd } from '@patternfly/react-tokens';

import api from './api';
import { API_LOGOUT, API_CONFIG } from './endpoints';
=======
>>>>>>> f521fe5c

import About from './components/About';
import NavExpandableGroup from './components/NavExpandableGroup';
import TowerLogo from './components/TowerLogo';
import PageHeaderToolbar from './components/PageHeaderToolbar';
import { ConfigContext } from './context';

<<<<<<< HEAD
import Applications from './pages/Applications';
import Credentials from './pages/Credentials';
import CredentialTypes from './pages/CredentialTypes';
import Dashboard from './pages/Dashboard';
import InstanceGroups from './pages/InstanceGroups';
import Inventories from './pages/Inventories';
import InventoryScripts from './pages/InventoryScripts';
import Jobs from './pages/Jobs';
import Login from './pages/Login';
import ManagementJobs from './pages/ManagementJobs';
import NotificationTemplates from './pages/NotificationTemplates';
import Organizations from './pages/Organizations';
import Portal from './pages/Portal';
import Projects from './pages/Projects';
import Schedules from './pages/Schedules';
import AuthSettings from './pages/AuthSettings';
import JobsSettings from './pages/JobsSettings';
import SystemSettings from './pages/SystemSettings';
import UISettings from './pages/UISettings';
import License from './pages/License';
import Teams from './pages/Teams';
import Templates from './pages/Templates';
import Users from './pages/Users';

import ja from '../build/locales/ja/messages';
import en from '../build/locales/en/messages';

const catalogs = { en, ja };

// This spits out the language and the region.  Example: es-US
const language = (navigator.languages && navigator.languages[0])
  || navigator.language
  || navigator.userLanguage;

const languageWithoutRegionCode = language.toLowerCase().split(/[_-]+/)[0];


class App extends React.Component {
  constructor(props) {
=======
class App extends Component {
  constructor (props) {
>>>>>>> f521fe5c
    super(props);

    // initialize with a closed navbar if window size is small
    const isNavOpen = typeof window !== 'undefined'
      && window.innerWidth >= parseInt(global_breakpoint_md.value, 10);

    this.state = {
<<<<<<< HEAD
      isNavOpen,
      config: {},
      error: false,
=======
      ansible_version: null,
      custom_virtualenvs: null,
      isAboutModalOpen: false,
      isNavOpen,
      version: null,
>>>>>>> f521fe5c
    };

    this.fetchConfig = this.fetchConfig.bind(this);
    this.onLogout = this.onLogout.bind(this);
    this.onAboutModalClose = this.onAboutModalClose.bind(this);
    this.onAboutModalOpen = this.onAboutModalOpen.bind(this);
    this.onNavToggle = this.onNavToggle.bind(this);
  };

  componentDidMount () {
    this.fetchConfig();
  }

  async fetchConfig () {
    const { api } = this.props;

    try {
      const { data: { ansible_version, custom_virtualenvs, version } } = await api.getConfig();
      this.setState({ ansible_version, custom_virtualenvs, version });
    } catch (err) {
      this.setState({ ansible_version: null, custom_virtualenvs: null, version: null });
    }
  }

  async onLogout () {
    const { api } = this.props;

    await api.logout();
    window.location.replace('/#/login')
  }

  onAboutModalOpen () {
    this.setState({ isAboutModalOpen: true });
  }

  onAboutModalClose () {
    this.setState({ isAboutModalOpen: false });
  }

  onNavToggle () {
    this.setState(({ isNavOpen }) => ({ isNavOpen: !isNavOpen }));
  }

<<<<<<< HEAD
  async componentDidMount() {
    // Grab our config data from the API and store in state
    try {
      const { data } = await api.get(API_CONFIG);
      this.setState({ config: data });
    } catch (error) {
      this.setState({ error });
    }
  }

  render() {
    const { isNavOpen, config } = this.state;
    const { logo, loginInfo, history } = this.props;

    const PageToolbar = (
      <Toolbar>
        <ToolbarGroup>
          <ToolbarItem>
            <HelpDropdown />
          </ToolbarItem>
          <ToolbarItem>
            <LogoutButton onDevLogout={() => this.onDevLogout()} />
          </ToolbarItem>
        </ToolbarGroup>
      </Toolbar>
    );

    return (
      <I18nProvider language={languageWithoutRegionCode} catalogs={catalogs}>
        <Fragment>
          <BackgroundImage
            src={{
              [BackgroundImageSrc.lg]: '/assets/images/pfbg_1200.jpg',
              [BackgroundImageSrc.md]: '/assets/images/pfbg_992.jpg',
              [BackgroundImageSrc.md2x]: '/assets/images/pfbg_992@2x.jpg',
              [BackgroundImageSrc.sm]: '/assets/images/pfbg_768.jpg',
              [BackgroundImageSrc.sm2x]: '/assets/images/pfbg_768@2x.jpg',
              [BackgroundImageSrc.xl]: '/assets/images/pfbg_2000.jpg',
              [BackgroundImageSrc.xs]: '/assets/images/pfbg_576.jpg',
              [BackgroundImageSrc.xs2x]: '/assets/images/pfbg_576@2x.jpg',
              [BackgroundImageSrc.filter]: '/assets/images/background-filter.svg'
            }}
          />
          <ConfigContext.Provider value={config}>
            <Switch>
              <ConditionalRedirect
                shouldRedirect={() => api.isAuthenticated()}
                redirectPath="/"
                path="/login"
                component={() => <Login logo={logo} loginInfo={loginInfo} />}
              />
              <Fragment>
                <Page
                  header={(
                    <PageHeader
                      logo={<TowerLogo onClick={this.onLogoClick} />}
                      toolbar={PageToolbar}
                      showNavToggle
                      onNavToggle={this.onNavToggle}
                    />
                  )}
                  sidebar={(
                    <PageSidebar
                      isNavOpen={isNavOpen}
                      nav={(
                        <I18n>
                          {({ i18n }) => (
                            <Nav aria-label={i18n._(t`Primary Navigation`)}>
                              <NavList>
                                <NavExpandableGroup
                                  groupId="views_group"
                                  title={i18n._("Views")}
                                  routes={[
                                    { path: '/home', title: i18n._('Dashboard') },
                                    { path: '/jobs', title: i18n._('Jobs') },
                                    { path: '/schedules', title: i18n._('Schedules') },
                                    { path: '/portal', title: i18n._('Portal Mode') },
                                  ]}
                                />
                                <NavExpandableGroup
                                  groupId="resources_group"
                                  title={i18n._("Resources")}
                                  routes={[
                                    { path: '/templates', title: i18n._('Templates') },
                                    { path: '/credentials', title: i18n._('Credentials') },
                                    { path: '/projects', title: i18n._('Projects') },
                                    { path: '/inventories', title: i18n._('Inventories') },
                                    { path: '/inventory_scripts', title: i18n._('Inventory Scripts') }
                                  ]}
                                />
                                <NavExpandableGroup
                                  groupId="access_group"
                                  title={i18n._("Access")}
                                  routes={[
                                    { path: '/organizations', title: i18n._('Organizations') },
                                    { path: '/users', title: i18n._('Users') },
                                    { path: '/teams', title: i18n._('Teams') }
                                  ]}
                                />
                                <NavExpandableGroup
                                  groupId="administration_group"
                                  title={i18n._("Administration")}
                                  routes={[
                                    { path: '/credential_types', title: i18n._('Credential Types') },
                                    { path: '/notification_templates', title: i18n._('Notifications') },
                                    { path: '/management_jobs', title: i18n._('Management Jobs') },
                                    { path: '/instance_groups', title: i18n._('Instance Groups') },
                                    { path: '/applications', title: i18n._('Integrations') }
                                  ]}
                                />
                                <NavExpandableGroup
                                  groupId="settings_group"
                                  title={i18n._("Settings")}
                                  routes={[
                                    { path: '/auth_settings', title: i18n._('Authentication') },
                                    { path: '/jobs_settings', title: i18n._('Jobs') },
                                    { path: '/system_settings', title: i18n._('System') },
                                    { path: '/ui_settings', title: i18n._('User Interface') },
                                    { path: '/license', title: i18n._('License') }
                                  ]}
                                />
                              </NavList>
                            </Nav>
                          )}
                        </I18n>
                      )}
                    />
                  )}
                  useCondensed
                >
                  <ConditionalRedirect shouldRedirect={() => !api.isAuthenticated()} redirectPath="/login" exact path="/" component={() => (<Redirect to="/home" />)} />
                  <ConditionalRedirect shouldRedirect={() => !api.isAuthenticated()} redirectPath="/login" path="/home" component={Dashboard} />
                  <ConditionalRedirect shouldRedirect={() => !api.isAuthenticated()} redirectPath="/login" path="/jobs" component={Jobs} />
                  <ConditionalRedirect shouldRedirect={() => !api.isAuthenticated()} redirectPath="/login" path="/schedules" component={Schedules} />
                  <ConditionalRedirect shouldRedirect={() => !api.isAuthenticated()} redirectPath="/login" path="/portal" component={Portal} />
                  <ConditionalRedirect shouldRedirect={() => !api.isAuthenticated()} redirectPath="/login" path="/templates" component={Templates} />
                  <ConditionalRedirect shouldRedirect={() => !api.isAuthenticated()} redirectPath="/login" path="/credentials" component={Credentials} />
                  <ConditionalRedirect shouldRedirect={() => !api.isAuthenticated()} redirectPath="/login" path="/projects" component={Projects} />
                  <ConditionalRedirect shouldRedirect={() => !api.isAuthenticated()} redirectPath="/login" path="/inventories" component={Inventories} />
                  <ConditionalRedirect shouldRedirect={() => !api.isAuthenticated()} redirectPath="/login" path="/inventory_scripts" component={InventoryScripts} />
                  <ConditionalRedirect shouldRedirect={() => !api.isAuthenticated()} redirectPath="/login" path="/organizations" component={Organizations} />
                  <ConditionalRedirect shouldRedirect={() => !api.isAuthenticated()} redirectPath="/login" path="/users" component={Users} />
                  <ConditionalRedirect shouldRedirect={() => !api.isAuthenticated()} redirectPath="/login" path="/teams" component={Teams} />
                  <ConditionalRedirect shouldRedirect={() => !api.isAuthenticated()} redirectPath="/login" path="/credential_types" component={CredentialTypes} />
                  <ConditionalRedirect shouldRedirect={() => !api.isAuthenticated()} redirectPath="/login" path="/notification_templates" component={NotificationTemplates} />
                  <ConditionalRedirect shouldRedirect={() => !api.isAuthenticated()} redirectPath="/login" path="/management_jobs" component={ManagementJobs} />
                  <ConditionalRedirect shouldRedirect={() => !api.isAuthenticated()} redirectPath="/login" path="/instance_groups" component={InstanceGroups} />
                  <ConditionalRedirect shouldRedirect={() => !api.isAuthenticated()} redirectPath="/login" path="/applications" component={Applications} />
                  <ConditionalRedirect shouldRedirect={() => !api.isAuthenticated()} redirectPath="/login" path="/auth_settings" component={AuthSettings} />
                  <ConditionalRedirect shouldRedirect={() => !api.isAuthenticated()} redirectPath="/login" path="/jobs_settings" component={JobsSettings} />
                  <ConditionalRedirect shouldRedirect={() => !api.isAuthenticated()} redirectPath="/login" path="/system_settings" component={SystemSettings} />
                  <ConditionalRedirect shouldRedirect={() => !api.isAuthenticated()} redirectPath="/login" path="/ui_settings" component={UISettings} />
                  <ConditionalRedirect shouldRedirect={() => !api.isAuthenticated()} redirectPath="/login" path="/license" component={License} />

                </Page>
              </Fragment>
            </Switch>
          </ConfigContext.Provider>
        </Fragment>
      </I18nProvider>
=======
  render () {
    const {
      ansible_version,
      custom_virtualenvs,
      isAboutModalOpen,
      isNavOpen,
      version,
    } = this.state;

    const {
      render,
      routeGroups = [],
      navLabel = '',
    } = this.props;

    const config = {
      ansible_version,
      custom_virtualenvs,
      version,
    };

    return (
      <Fragment>
        <Page
          usecondensed="True"
          header={(
            <PageHeader
              showNavToggle
              onNavToggle={this.onNavToggle}
              logo={<TowerLogo linkTo="/"/>}
              toolbar={
                <PageHeaderToolbar
                  isAboutDisabled={!version}
                  onAboutClick={this.onAboutModalOpen}
                  onLogoutClick={this.onLogout}
                />
              }
            />
          )}
          sidebar={
            <PageSidebar
              isNavOpen={isNavOpen}
              nav={(
                <Nav aria-label={navLabel}>
                  <NavList>
                    {routeGroups.map(({ groupId, groupTitle, routes }) => (
                      <NavExpandableGroup
                        key={groupId}
                        groupId={groupId}
                        groupTitle={groupTitle}
                        routes={routes}
                      />
                    ))}
                  </NavList>
                </Nav>
              )}
            />
          }
        >
          <ConfigContext.Provider value={config}>
            {render && render({ routeGroups })}
          </ConfigContext.Provider>
        </Page>
        <About
          ansible_version={ansible_version}
          version={version}
          isOpen={isAboutModalOpen}
          onClose={this.onAboutModalClose}
        />
      </Fragment>
>>>>>>> f521fe5c
    );
  }
}

export default App;<|MERGE_RESOLUTION|>--- conflicted
+++ resolved
@@ -1,13 +1,5 @@
-<<<<<<< HEAD
-import React, { Fragment } from 'react';
-import { ConfigContext } from './context';
-
-import { I18nProvider, I18n } from '@lingui/react';
-import { t } from '@lingui/macro';
-=======
 import React, { Component, Fragment } from 'react';
 import { global_breakpoint_md } from '@patternfly/react-tokens';
->>>>>>> f521fe5c
 import {
   Nav,
   NavList,
@@ -15,13 +7,6 @@
   PageHeader,
   PageSidebar,
 } from '@patternfly/react-core';
-<<<<<<< HEAD
-import { global_breakpoint_md as breakpointMd } from '@patternfly/react-tokens';
-
-import api from './api';
-import { API_LOGOUT, API_CONFIG } from './endpoints';
-=======
->>>>>>> f521fe5c
 
 import About from './components/About';
 import NavExpandableGroup from './components/NavExpandableGroup';
@@ -29,50 +14,8 @@
 import PageHeaderToolbar from './components/PageHeaderToolbar';
 import { ConfigContext } from './context';
 
-<<<<<<< HEAD
-import Applications from './pages/Applications';
-import Credentials from './pages/Credentials';
-import CredentialTypes from './pages/CredentialTypes';
-import Dashboard from './pages/Dashboard';
-import InstanceGroups from './pages/InstanceGroups';
-import Inventories from './pages/Inventories';
-import InventoryScripts from './pages/InventoryScripts';
-import Jobs from './pages/Jobs';
-import Login from './pages/Login';
-import ManagementJobs from './pages/ManagementJobs';
-import NotificationTemplates from './pages/NotificationTemplates';
-import Organizations from './pages/Organizations';
-import Portal from './pages/Portal';
-import Projects from './pages/Projects';
-import Schedules from './pages/Schedules';
-import AuthSettings from './pages/AuthSettings';
-import JobsSettings from './pages/JobsSettings';
-import SystemSettings from './pages/SystemSettings';
-import UISettings from './pages/UISettings';
-import License from './pages/License';
-import Teams from './pages/Teams';
-import Templates from './pages/Templates';
-import Users from './pages/Users';
-
-import ja from '../build/locales/ja/messages';
-import en from '../build/locales/en/messages';
-
-const catalogs = { en, ja };
-
-// This spits out the language and the region.  Example: es-US
-const language = (navigator.languages && navigator.languages[0])
-  || navigator.language
-  || navigator.userLanguage;
-
-const languageWithoutRegionCode = language.toLowerCase().split(/[_-]+/)[0];
-
-
-class App extends React.Component {
-  constructor(props) {
-=======
 class App extends Component {
   constructor (props) {
->>>>>>> f521fe5c
     super(props);
 
     // initialize with a closed navbar if window size is small
@@ -80,17 +23,11 @@
       && window.innerWidth >= parseInt(global_breakpoint_md.value, 10);
 
     this.state = {
-<<<<<<< HEAD
-      isNavOpen,
-      config: {},
-      error: false,
-=======
       ansible_version: null,
       custom_virtualenvs: null,
       isAboutModalOpen: false,
       isNavOpen,
       version: null,
->>>>>>> f521fe5c
     };
 
     this.fetchConfig = this.fetchConfig.bind(this);
@@ -134,168 +71,6 @@
     this.setState(({ isNavOpen }) => ({ isNavOpen: !isNavOpen }));
   }
 
-<<<<<<< HEAD
-  async componentDidMount() {
-    // Grab our config data from the API and store in state
-    try {
-      const { data } = await api.get(API_CONFIG);
-      this.setState({ config: data });
-    } catch (error) {
-      this.setState({ error });
-    }
-  }
-
-  render() {
-    const { isNavOpen, config } = this.state;
-    const { logo, loginInfo, history } = this.props;
-
-    const PageToolbar = (
-      <Toolbar>
-        <ToolbarGroup>
-          <ToolbarItem>
-            <HelpDropdown />
-          </ToolbarItem>
-          <ToolbarItem>
-            <LogoutButton onDevLogout={() => this.onDevLogout()} />
-          </ToolbarItem>
-        </ToolbarGroup>
-      </Toolbar>
-    );
-
-    return (
-      <I18nProvider language={languageWithoutRegionCode} catalogs={catalogs}>
-        <Fragment>
-          <BackgroundImage
-            src={{
-              [BackgroundImageSrc.lg]: '/assets/images/pfbg_1200.jpg',
-              [BackgroundImageSrc.md]: '/assets/images/pfbg_992.jpg',
-              [BackgroundImageSrc.md2x]: '/assets/images/pfbg_992@2x.jpg',
-              [BackgroundImageSrc.sm]: '/assets/images/pfbg_768.jpg',
-              [BackgroundImageSrc.sm2x]: '/assets/images/pfbg_768@2x.jpg',
-              [BackgroundImageSrc.xl]: '/assets/images/pfbg_2000.jpg',
-              [BackgroundImageSrc.xs]: '/assets/images/pfbg_576.jpg',
-              [BackgroundImageSrc.xs2x]: '/assets/images/pfbg_576@2x.jpg',
-              [BackgroundImageSrc.filter]: '/assets/images/background-filter.svg'
-            }}
-          />
-          <ConfigContext.Provider value={config}>
-            <Switch>
-              <ConditionalRedirect
-                shouldRedirect={() => api.isAuthenticated()}
-                redirectPath="/"
-                path="/login"
-                component={() => <Login logo={logo} loginInfo={loginInfo} />}
-              />
-              <Fragment>
-                <Page
-                  header={(
-                    <PageHeader
-                      logo={<TowerLogo onClick={this.onLogoClick} />}
-                      toolbar={PageToolbar}
-                      showNavToggle
-                      onNavToggle={this.onNavToggle}
-                    />
-                  )}
-                  sidebar={(
-                    <PageSidebar
-                      isNavOpen={isNavOpen}
-                      nav={(
-                        <I18n>
-                          {({ i18n }) => (
-                            <Nav aria-label={i18n._(t`Primary Navigation`)}>
-                              <NavList>
-                                <NavExpandableGroup
-                                  groupId="views_group"
-                                  title={i18n._("Views")}
-                                  routes={[
-                                    { path: '/home', title: i18n._('Dashboard') },
-                                    { path: '/jobs', title: i18n._('Jobs') },
-                                    { path: '/schedules', title: i18n._('Schedules') },
-                                    { path: '/portal', title: i18n._('Portal Mode') },
-                                  ]}
-                                />
-                                <NavExpandableGroup
-                                  groupId="resources_group"
-                                  title={i18n._("Resources")}
-                                  routes={[
-                                    { path: '/templates', title: i18n._('Templates') },
-                                    { path: '/credentials', title: i18n._('Credentials') },
-                                    { path: '/projects', title: i18n._('Projects') },
-                                    { path: '/inventories', title: i18n._('Inventories') },
-                                    { path: '/inventory_scripts', title: i18n._('Inventory Scripts') }
-                                  ]}
-                                />
-                                <NavExpandableGroup
-                                  groupId="access_group"
-                                  title={i18n._("Access")}
-                                  routes={[
-                                    { path: '/organizations', title: i18n._('Organizations') },
-                                    { path: '/users', title: i18n._('Users') },
-                                    { path: '/teams', title: i18n._('Teams') }
-                                  ]}
-                                />
-                                <NavExpandableGroup
-                                  groupId="administration_group"
-                                  title={i18n._("Administration")}
-                                  routes={[
-                                    { path: '/credential_types', title: i18n._('Credential Types') },
-                                    { path: '/notification_templates', title: i18n._('Notifications') },
-                                    { path: '/management_jobs', title: i18n._('Management Jobs') },
-                                    { path: '/instance_groups', title: i18n._('Instance Groups') },
-                                    { path: '/applications', title: i18n._('Integrations') }
-                                  ]}
-                                />
-                                <NavExpandableGroup
-                                  groupId="settings_group"
-                                  title={i18n._("Settings")}
-                                  routes={[
-                                    { path: '/auth_settings', title: i18n._('Authentication') },
-                                    { path: '/jobs_settings', title: i18n._('Jobs') },
-                                    { path: '/system_settings', title: i18n._('System') },
-                                    { path: '/ui_settings', title: i18n._('User Interface') },
-                                    { path: '/license', title: i18n._('License') }
-                                  ]}
-                                />
-                              </NavList>
-                            </Nav>
-                          )}
-                        </I18n>
-                      )}
-                    />
-                  )}
-                  useCondensed
-                >
-                  <ConditionalRedirect shouldRedirect={() => !api.isAuthenticated()} redirectPath="/login" exact path="/" component={() => (<Redirect to="/home" />)} />
-                  <ConditionalRedirect shouldRedirect={() => !api.isAuthenticated()} redirectPath="/login" path="/home" component={Dashboard} />
-                  <ConditionalRedirect shouldRedirect={() => !api.isAuthenticated()} redirectPath="/login" path="/jobs" component={Jobs} />
-                  <ConditionalRedirect shouldRedirect={() => !api.isAuthenticated()} redirectPath="/login" path="/schedules" component={Schedules} />
-                  <ConditionalRedirect shouldRedirect={() => !api.isAuthenticated()} redirectPath="/login" path="/portal" component={Portal} />
-                  <ConditionalRedirect shouldRedirect={() => !api.isAuthenticated()} redirectPath="/login" path="/templates" component={Templates} />
-                  <ConditionalRedirect shouldRedirect={() => !api.isAuthenticated()} redirectPath="/login" path="/credentials" component={Credentials} />
-                  <ConditionalRedirect shouldRedirect={() => !api.isAuthenticated()} redirectPath="/login" path="/projects" component={Projects} />
-                  <ConditionalRedirect shouldRedirect={() => !api.isAuthenticated()} redirectPath="/login" path="/inventories" component={Inventories} />
-                  <ConditionalRedirect shouldRedirect={() => !api.isAuthenticated()} redirectPath="/login" path="/inventory_scripts" component={InventoryScripts} />
-                  <ConditionalRedirect shouldRedirect={() => !api.isAuthenticated()} redirectPath="/login" path="/organizations" component={Organizations} />
-                  <ConditionalRedirect shouldRedirect={() => !api.isAuthenticated()} redirectPath="/login" path="/users" component={Users} />
-                  <ConditionalRedirect shouldRedirect={() => !api.isAuthenticated()} redirectPath="/login" path="/teams" component={Teams} />
-                  <ConditionalRedirect shouldRedirect={() => !api.isAuthenticated()} redirectPath="/login" path="/credential_types" component={CredentialTypes} />
-                  <ConditionalRedirect shouldRedirect={() => !api.isAuthenticated()} redirectPath="/login" path="/notification_templates" component={NotificationTemplates} />
-                  <ConditionalRedirect shouldRedirect={() => !api.isAuthenticated()} redirectPath="/login" path="/management_jobs" component={ManagementJobs} />
-                  <ConditionalRedirect shouldRedirect={() => !api.isAuthenticated()} redirectPath="/login" path="/instance_groups" component={InstanceGroups} />
-                  <ConditionalRedirect shouldRedirect={() => !api.isAuthenticated()} redirectPath="/login" path="/applications" component={Applications} />
-                  <ConditionalRedirect shouldRedirect={() => !api.isAuthenticated()} redirectPath="/login" path="/auth_settings" component={AuthSettings} />
-                  <ConditionalRedirect shouldRedirect={() => !api.isAuthenticated()} redirectPath="/login" path="/jobs_settings" component={JobsSettings} />
-                  <ConditionalRedirect shouldRedirect={() => !api.isAuthenticated()} redirectPath="/login" path="/system_settings" component={SystemSettings} />
-                  <ConditionalRedirect shouldRedirect={() => !api.isAuthenticated()} redirectPath="/login" path="/ui_settings" component={UISettings} />
-                  <ConditionalRedirect shouldRedirect={() => !api.isAuthenticated()} redirectPath="/login" path="/license" component={License} />
-
-                </Page>
-              </Fragment>
-            </Switch>
-          </ConfigContext.Provider>
-        </Fragment>
-      </I18nProvider>
-=======
   render () {
     const {
       ansible_version,
@@ -366,7 +141,6 @@
           onClose={this.onAboutModalClose}
         />
       </Fragment>
->>>>>>> f521fe5c
     );
   }
 }
