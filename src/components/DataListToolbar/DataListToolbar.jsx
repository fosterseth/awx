--- conflicted
+++ resolved
@@ -104,7 +104,6 @@
                         id="select-all"
                       />
                     </ToolbarItem>
-<<<<<<< HEAD
                     <VerticalSeparator />
                   </Fragment>
                 )}
@@ -126,11 +125,9 @@
                     sortedColumnKey={sortedColumnKey}
                   />
                 </ToolbarItem>
-                { (showExpandCollapse || additionalControls.length) ? (
-                  <VerticalSeparator />
-                ) : null}
                 {showExpandCollapse && (
                   <Fragment>
+                    <VerticalSeparator />
                     <ToolbarGroup>
                       <ExpandCollapse
                         isCompact={isCompact}
@@ -150,31 +147,6 @@
             </Toolbar>
           </AWXToolbar>
 
-=======
-                  </ToolbarGroup>
-                  {showExpandCollapse && (
-                    <Fragment>
-                      <VerticalSeparator />
-                      <ToolbarGroup>
-                        <ExpandCollapse
-                          isCompact={isCompact}
-                          onCompact={onCompact}
-                          onExpand={onExpand}
-                        />
-                      </ToolbarGroup>
-                      { additionalControls && (
-                        <VerticalSeparator />
-                      )}
-                    </Fragment>
-                  )}
-                </Toolbar>
-              </LevelItem>
-              <LevelItem>
-                {additionalControls}
-              </LevelItem>
-            </Level>
-          </div>
->>>>>>> 0b3245ea
         )}
       </I18n>
     );
